--- conflicted
+++ resolved
@@ -90,15 +90,11 @@
         else
             echo -e "${RED}Error: Cannot determine script location when sourced.${NC}"
             echo -e "${YELLOW}Please run from project root as: source ./scripts/install.sh${NC}"
-<<<<<<< HEAD
-            return 1 2>/dev/null || exit 1
-=======
             if [[ "${BASH_SOURCE[0]}" != "${0}" ]]; then
                 return 1
             else
                 exit 1
             fi
->>>>>>> 16adf225
         fi
     fi
 else
@@ -137,15 +133,11 @@
 else
     echo -e "${RED}Error: Python is not installed. Please install Python 3.10 or higher.${NC}"
     echo -e "${YELLOW}Run './install.sh --help' for more information.${NC}"
-<<<<<<< HEAD
-    return 1 2>/dev/null || exit 1
-=======
     if [[ "${BASH_SOURCE[0]}" != "${0}" ]]; then
         return 1
     else
         exit 1
     fi
->>>>>>> 16adf225
 fi
 
 # Check Python version is 3.10+
@@ -156,15 +148,11 @@
 if [ "$PYTHON_MAJOR" -lt 3 ] || { [ "$PYTHON_MAJOR" -eq 3 ] && [ "$PYTHON_MINOR" -lt 10 ]; }; then
     echo -e "${RED}Error: Python 3.10 or higher is required. Found Python $PYTHON_VERSION${NC}"
     echo -e "${YELLOW}Run './install.sh --help' for more information.${NC}"
-<<<<<<< HEAD
-    return 1 2>/dev/null || exit 1
-=======
     if [[ "${BASH_SOURCE[0]}" != "${0}" ]]; then
         return 1
     else
         exit 1
     fi
->>>>>>> 16adf225
 fi
 
 echo -e "${GREEN}✓ Python $PYTHON_VERSION found${NC}"
@@ -199,15 +187,11 @@
     echo -e "${YELLOW}PROJECT_ROOT is set to: $PROJECT_ROOT${NC}"
     echo -e "${YELLOW}Current directory is: $(pwd)${NC}"
     echo -e "${YELLOW}Run './install.sh --help' for more information.${NC}"
-<<<<<<< HEAD
-    return 1 2>/dev/null || exit 1
-=======
     if [[ "${BASH_SOURCE[0]}" != "${0}" ]]; then
         return 1
     else
         exit 1
     fi
->>>>>>> 16adf225
 fi
 
 # Install m1f package in editable mode (creates all entry points)
