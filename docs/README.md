# m1f Documentation

<<<<<<< HEAD
This directory contains detailed documentation for the m1f project v3.6.0.

## Contents

### Core Tools

- [m1f (Make One File)](01_m1f/00_m1f.md) - The main tool that
  combines multiple files into a single file with content deduplication and
  async I/O
- [s1f (Split One File)](02_s1f/20_s1f.md) - Extracts individual files from a combined file with 
  modern Python architecture

### Web Scraping and HTML Conversion

- [webscraper](04_scrape/40_webscraper.md) - Download websites for offline
  viewing and processing
- [html2md Overview](03_html2md/30_html2md.md) - Comprehensive guide to the HTML
  to Markdown converter
- [html2md Guide](03_html2md/31_html2md_guide.md) - Detailed usage guide with
  examples
- [html2md Test Suite](03_html2md/33_html2md_test_suite.md) - Documentation for
  the comprehensive test suite

### Advanced Features

- [Auto Bundle Guide](01_m1f/20_auto_bundle_guide.md) - Automatic project
  bundling for AI/LLM consumption
- [Claude + m1f Workflows](01_m1f/30_claude_workflows.md) - Turn Claude into
  your personal m1f expert with smart prompt enhancement
- [Claude Code Integration](01_m1f/31_claude_code_integration.md) - Optional
  AI-powered tool automation
- [Preset System Guide](01_m1f/10_m1f_presets.md) - File-specific processing
  rules and configurations
- [Per-File-Type Settings](01_m1f/11_preset_per_file_settings.md) - Fine-grained
  control over file processing
- [token_counter](99_misc/98_token_counter.md) - Documentation for the token
  estimation tool

### Development

- [Version Management](05_development/55_version_management.md) - Version
  management and release process
- [Git Hooks Setup](05_development/56_git_hooks_setup.md) - Git hooks for
  automated bundling

## Quick Navigation

### Common Workflows

- **First-time setup** for developers: Install Python 3.10+ and requirements:
  
  ```bash
  python -m venv .venv
  source .venv/bin/activate  # On Windows: .venv\Scripts\activate
  pip install -r requirements.txt
  ```
- **Basic file combination**: Use `m1f -s ./your_project -o ./combined.txt`
- **File extraction**: Use `m1f-s1f -i ./combined.txt -d ./extracted_files`
- **Check token count**: Use `m1f-token-counter ./combined.txt`
- **Download website**: Use `m1f-scrape https://example.com -o ./html`
- **Convert HTML to Markdown**: Use `m1f-html2md convert ./html ./markdown`
- **Auto-bundle project**: Use `./scripts/auto_bundle.sh` or configure with
  `.m1f.config.yml`

### Key Concepts

- **Separator Styles**: Different formats for separating files in the combined
  output ([details](01_m1f/00_m1f.md#separator-styles))
- **File Filtering**: Include/exclude specific files using patterns
  ([details](01_m1f/00_m1f.md#command-line-options))
- **Security**: Scan for secrets before combining files
  ([details](01_m1f/00_m1f.md#security-check))
- **Content Selection**: Extract specific content using CSS selectors
  ([details](03_html2md/30_html2md.md#content-selection))

## Project Overview

m1f is a comprehensive toolkit designed to help you work more efficiently
with Large Language Models (LLMs) by managing context. Built with modern Python
3.10+ architecture, these tools solve core challenges when working with AI
assistants.

### What You Can Do

- Combine multiple project files into a single reference file with automatic
  deduplication
- Extract individual files from a combined file with preserved structure and
  metadata
- Convert entire doc websites to clean Markdown format, bundle the complete doc in one file
- Filter files by size, type, or custom patterns
- Detect and handle symlinks with cycle prevention
- Remove scraped metadata for clean documentation bundles
- Estimate token usage for optimal LLM context planning
=======
Welcome to the m1f project documentation. This directory contains comprehensive guides, references, and examples for all tools in the m1f toolkit.

**Current Version: 3.6.0** | [Changelog](99_CHANGELOG.md)

## Table of Contents

### 📚 Core Tool Documentation

#### m1f (Make One File)
The main tool that combines multiple files into a single reference file with content deduplication.

- [**m1f Overview**](01_m1f/00_m1f.md) - Complete guide with features, usage examples, and architecture
- [**Quick Reference**](01_m1f/01_quick_reference.md) - Common commands and patterns for quick lookup
- [**CLI Reference**](01_m1f/02_cli_reference.md) - Complete command-line parameter reference
- [**Troubleshooting Guide**](01_m1f/03_troubleshooting.md) - Common issues and their solutions
- [**Security Best Practices**](01_m1f/40_security_best_practices.md) - Security guidelines and protective measures

#### s1f (Split One File)
Extracts individual files from a combined file with preserved structure.

- [**s1f Documentation**](02_s1f/20_s1f.md) - Complete guide for file extraction tool

#### Web Tools
Professional web scraping and conversion tools.

- [**Webscraper**](04_scrape/40_webscraper.md) - Download websites for offline viewing and processing
- [**HTML to Markdown Converter**](03_html2md/30_html2md.md) - Comprehensive HTML to Markdown conversion guide
- [**HTML2MD Usage Guide**](03_html2md/31_html2md_guide.md) - Detailed usage examples and patterns
- [**HTML2MD Workflow Guide**](03_html2md/32_html2md_workflow_guide.md) - Advanced workflows and automation
- [**HTML2MD Test Suite**](03_html2md/33_html2md_test_suite.md) - Testing documentation and examples
- [**Scraper Backends**](04_scrape/41_html2md_scraper_backends.md) - Backend options for web scraping

#### Utility Tools
- [**Token Counter**](99_misc/98_token_counter.md) - Estimate token usage for LLM context planning

### 🎯 Advanced Features

#### Preset System
File-specific processing rules and configurations.

- [**Preset System Guide**](01_m1f/10_m1f_presets.md) - Complete preset system documentation
- [**Per-File Type Settings**](01_m1f/11_preset_per_file_settings.md) - Fine-grained file processing control
- [**Preset Reference**](01_m1f/12_preset_reference.md) - Complete reference with all settings and features

#### Auto-Bundle & Configuration
Automated project bundling for AI/LLM consumption.

- [**Auto Bundle Guide**](01_m1f/20_auto_bundle_guide.md) - Automatic bundling with configuration files
- [**Configuration Examples**](01_m1f/25_m1f_config_examples.md) - Real-world configuration examples
- [**Default Excludes Guide**](01_m1f/26_default_excludes_guide.md) - Understanding default exclusion patterns

#### AI Integration
Work efficiently with Claude and other LLMs.

- [**Claude + m1f Workflows**](01_m1f/30_claude_workflows.md) - Turn Claude into your personal m1f expert
- [**Claude Code Integration**](01_m1f/31_claude_code_integration.md) - Optional AI-powered tool automation

### 🔧 Development

- [**Development Workflow**](01_m1f/21_development_workflow.md) - Best practices for development with m1f
- [**Version Management**](05_development/55_version_management.md) - Version management and release process
- [**Git Hooks Setup**](05_development/56_git_hooks_setup.md) - Automated bundling with git hooks
- [**Version 3.2 Features**](01_m1f/41_version_3_2_features.md) - Feature documentation and migration guide

### 📖 Additional Resources

- [**m1f Section Overview**](01_m1f/README.md) - Overview of m1f documentation section
- [**Development Section Overview**](05_development/README.md) - Overview of development documentation
- [**Full Changelog**](99_CHANGELOG.md) - Complete project history and version details

## Quick Start

### Installation
```bash
# Clone the repository
git clone https://github.com/Karrtii/m1f.git
cd m1f

# Install tools
./scripts/install.sh  # On Windows: ./scripts/install.ps1
```

### Basic Usage
```bash
# Combine files
m1f -s ./your_project -o ./combined.txt

# Extract files
m1f-s1f -i ./combined.txt -d ./extracted_files

# Check token count
m1f-token-counter ./combined.txt

# Download website
m1f-scrape https://example.com -o ./html

# Convert HTML to Markdown
m1f-html2md convert ./html ./markdown
```

### Using Auto-Bundle
```bash
# Create all configured bundles
m1f auto-bundle

# List available bundles
m1f auto-bundle --list

# Create specific bundle
m1f auto-bundle documentation
```

## Navigation Tips

- **New to m1f?** Start with the [m1f Overview](01_m1f/00_m1f.md) and [Quick Reference](01_m1f/01_quick_reference.md)
- **Setting up automation?** Check the [Auto Bundle Guide](01_m1f/20_auto_bundle_guide.md) and [Configuration Examples](01_m1f/25_m1f_config_examples.md)
- **Working with AI?** See [Claude Workflows](01_m1f/30_claude_workflows.md) for optimal LLM integration
- **Need help?** Visit the [Troubleshooting Guide](01_m1f/03_troubleshooting.md)

## Project Overview

m1f is a comprehensive toolkit designed to help you work more efficiently with Large Language Models (LLMs) by managing context. Built with modern Python 3.10+ architecture, it features:

- **Async I/O** for high performance
- **Type hints** throughout the codebase
- **Modular design** for easy extension
- **Security-first** approach with built-in protections
- **Cross-platform** compatibility (Windows, macOS, Linux)

Whether you're bundling code for AI analysis, creating documentation packages, or managing large codebases, m1f provides the tools you need to work efficiently.
>>>>>>> 30ce7ea1
<|MERGE_RESOLUTION|>--- conflicted
+++ resolved
@@ -1,100 +1,5 @@
 # m1f Documentation
 
-<<<<<<< HEAD
-This directory contains detailed documentation for the m1f project v3.6.0.
-
-## Contents
-
-### Core Tools
-
-- [m1f (Make One File)](01_m1f/00_m1f.md) - The main tool that
-  combines multiple files into a single file with content deduplication and
-  async I/O
-- [s1f (Split One File)](02_s1f/20_s1f.md) - Extracts individual files from a combined file with 
-  modern Python architecture
-
-### Web Scraping and HTML Conversion
-
-- [webscraper](04_scrape/40_webscraper.md) - Download websites for offline
-  viewing and processing
-- [html2md Overview](03_html2md/30_html2md.md) - Comprehensive guide to the HTML
-  to Markdown converter
-- [html2md Guide](03_html2md/31_html2md_guide.md) - Detailed usage guide with
-  examples
-- [html2md Test Suite](03_html2md/33_html2md_test_suite.md) - Documentation for
-  the comprehensive test suite
-
-### Advanced Features
-
-- [Auto Bundle Guide](01_m1f/20_auto_bundle_guide.md) - Automatic project
-  bundling for AI/LLM consumption
-- [Claude + m1f Workflows](01_m1f/30_claude_workflows.md) - Turn Claude into
-  your personal m1f expert with smart prompt enhancement
-- [Claude Code Integration](01_m1f/31_claude_code_integration.md) - Optional
-  AI-powered tool automation
-- [Preset System Guide](01_m1f/10_m1f_presets.md) - File-specific processing
-  rules and configurations
-- [Per-File-Type Settings](01_m1f/11_preset_per_file_settings.md) - Fine-grained
-  control over file processing
-- [token_counter](99_misc/98_token_counter.md) - Documentation for the token
-  estimation tool
-
-### Development
-
-- [Version Management](05_development/55_version_management.md) - Version
-  management and release process
-- [Git Hooks Setup](05_development/56_git_hooks_setup.md) - Git hooks for
-  automated bundling
-
-## Quick Navigation
-
-### Common Workflows
-
-- **First-time setup** for developers: Install Python 3.10+ and requirements:
-  
-  ```bash
-  python -m venv .venv
-  source .venv/bin/activate  # On Windows: .venv\Scripts\activate
-  pip install -r requirements.txt
-  ```
-- **Basic file combination**: Use `m1f -s ./your_project -o ./combined.txt`
-- **File extraction**: Use `m1f-s1f -i ./combined.txt -d ./extracted_files`
-- **Check token count**: Use `m1f-token-counter ./combined.txt`
-- **Download website**: Use `m1f-scrape https://example.com -o ./html`
-- **Convert HTML to Markdown**: Use `m1f-html2md convert ./html ./markdown`
-- **Auto-bundle project**: Use `./scripts/auto_bundle.sh` or configure with
-  `.m1f.config.yml`
-
-### Key Concepts
-
-- **Separator Styles**: Different formats for separating files in the combined
-  output ([details](01_m1f/00_m1f.md#separator-styles))
-- **File Filtering**: Include/exclude specific files using patterns
-  ([details](01_m1f/00_m1f.md#command-line-options))
-- **Security**: Scan for secrets before combining files
-  ([details](01_m1f/00_m1f.md#security-check))
-- **Content Selection**: Extract specific content using CSS selectors
-  ([details](03_html2md/30_html2md.md#content-selection))
-
-## Project Overview
-
-m1f is a comprehensive toolkit designed to help you work more efficiently
-with Large Language Models (LLMs) by managing context. Built with modern Python
-3.10+ architecture, these tools solve core challenges when working with AI
-assistants.
-
-### What You Can Do
-
-- Combine multiple project files into a single reference file with automatic
-  deduplication
-- Extract individual files from a combined file with preserved structure and
-  metadata
-- Convert entire doc websites to clean Markdown format, bundle the complete doc in one file
-- Filter files by size, type, or custom patterns
-- Detect and handle symlinks with cycle prevention
-- Remove scraped metadata for clean documentation bundles
-- Estimate token usage for optimal LLM context planning
-=======
 Welcome to the m1f project documentation. This directory contains comprehensive guides, references, and examples for all tools in the m1f toolkit.
 
 **Current Version: 3.6.0** | [Changelog](99_CHANGELOG.md)
@@ -224,5 +129,4 @@
 - **Security-first** approach with built-in protections
 - **Cross-platform** compatibility (Windows, macOS, Linux)
 
-Whether you're bundling code for AI analysis, creating documentation packages, or managing large codebases, m1f provides the tools you need to work efficiently.
->>>>>>> 30ce7ea1
+Whether you're bundling code for AI analysis, creating documentation packages, or managing large codebases, m1f provides the tools you need to work efficiently.