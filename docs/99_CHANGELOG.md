# Changelog

All notable changes to this project will be documented in this file.

The format is based on [Keep a Changelog](https://keepachangelog.com/en/1.0.0/),
and this project adheres to
[Semantic Versioning](https://semver.org/spec/v2.0.0.html).

## [Unreleased]

<<<<<<< HEAD
## [3.8.1] - 2025-08-15

### Fixed
=======
## [3.8.2] - 2025-08-15

### Fixed

- **Package Installation**: Fixed module import errors for all m1f commands
  - Created new root-level setup.py with proper package_dir configuration
  - Migrated from relative imports to absolute imports across 40+ files
  - Fixed entry point definitions to work with editable installations
  - All commands (m1f, m1f-s1f, m1f-scrape, m1f-research, etc.) now work correctly
  - Added comprehensive test suite with 33 passing tests
  - Ensures cross-platform compatibility (Linux/Windows)

- **Test Suite**: Resolved 26 test failures and 13 errors
  - Fixed s1f module import errors in test fixtures
  - Added missing @pytest.mark.asyncio decorators for async tests
  - Fixed AsyncMock import issues in research tests
  - Corrected test_large_file_handling assertions
  - Removed invalid return statements from test functions
  - Fixed test_submodules_importable path conflicts

- **Research Workflow**: Fixed workflow test failures
  - Corrected bundle_path handling in dry run mode
  - Fixed workflow phase transitions (INITIALIZATION → URL_COLLECTION)
  - Disabled query expansion in tests to prevent multiple search_web calls
  - Added skip_review=True to avoid interactive URL review in tests

- **Installation Scripts**: Improved robustness
  - Fixed tmux pane termination issue in install.sh when sourced
  - Added pip package uninstallation to uninstall scripts
  - Enhanced error handling for editable installations
  - Fixed PowerShell path resolution in install.ps1

## [3.9.0] - Unreleased

### Added

- **m1f-research**: Query control parameters for fine-grained search control
  - `--max-queries N`: Control number of query variations (1 = original only, default: 5)
  - `--custom-queries`: Provide specific query variations (overrides auto-expansion)
  - `--interactive-queries`: Interactively enter custom query variations
  - Enables precise control over search strategy for better research targeting
  - Documentation updated in docs/06_research/ with examples and usage

### Changed

- **m1f-research**: Renamed output files to consistent lowercase with prefix
  - `RESEARCH_BUNDLE.md` → `research_bundle.md`
  - `EXECUTIVE_SUMMARY.md` → `research_summary.md`
  - `RESEARCH_ANALYSIS.md` → `research_analysis.md`
  - Consistent with m1f's lowercase naming convention for output files

### Fixed

- **install.sh**: Improved path resolution for sourced execution (PR #37)
  - Script now correctly detects its location when sourced with `source ./scripts/install.sh`
  - Added fallback logic for unreliable BASH_SOURCE[0] when sourced
  - Changed error handling to use `return` instead of `exit` to prevent terminal closure
  - Enhanced error messages with PROJECT_ROOT and current directory diagnostics
  - Supports sourcing from both project root and scripts directory

- **install.ps1**: Added same robust path resolution to PowerShell installer
  - Handle both dot-sourced and executed script cases
  - Detect script location when $PSScriptRoot is empty or null
  - Use `return` instead of `exit` to prevent PowerShell closure when dot-sourced
  - Enhanced error messages with PROJECT_ROOT and current directory diagnostics
  - Supports dot-sourcing from both project root and scripts directory

## [3.8.0] - 2025-08-15

### Added
>>>>>>> ca65f08f

- **install.sh**: Improved path resolution for sourced execution
  - Script now correctly detects its location when sourced with `source ./scripts/install.sh`
  - Added fallback logic for unreliable BASH_SOURCE[0] when sourced
  - Changed error handling to use `return` instead of `exit` to prevent terminal closure
  - Enhanced error messages with PROJECT_ROOT and current directory diagnostics
  - Supports sourcing from both project root and scripts directory

- **install.ps1**: Added same robust path resolution to PowerShell installer
  - Handle both dot-sourced and executed script cases
  - Detect script location when $PSScriptRoot is empty or null
  - Use `return` instead of `exit` to prevent PowerShell closure when dot-sourced
  - Enhanced error messages with PROJECT_ROOT and current directory diagnostics
  - Supports dot-sourcing from both project root and scripts directory

### Fixed

- **Test Suite**: Resolved remaining test failures and warnings
  - Fixed encoding error in test server by explicitly using UTF-8 for HTML responses
  - Fixed Playwright timeout issues by using 'domcontentloaded' wait strategy for tests
  - Fixed async mock warnings by using regular Mock for response objects instead of AsyncMock
  - Response.text methods now properly return coroutines without AsyncMock warnings
  - Fixed SQLite datetime adapter deprecation warnings
  - Eliminated all remaining AsyncMock coroutine warnings

- **Windows Compatibility**: Comprehensive Windows support improvements
  - Fixed subprocess.PIPE issues in test server startup
  - Improved path handling in Windows installation scripts (install.ps1)
  - Fixed PowerShell git hook scripts for better Windows compatibility
  - Enhanced m1f-init and m1f-help tools for cross-platform operation
  - Fixed test timeouts specific to Windows environment
  - Improved Claude integration for Windows users

- **research**: Fixed Html2mdConverter method call - was calling non-existent `convert()` instead of `convert_html()`
- **research**: Added missing `filter_content()` method to ContentFilter that returns (bool, str) tuple
- **research**: Enabled WebSearch tool for Claude Code provider - now finds real URLs instead of generating hypothetical ones
- **research**: Created missing `default_analysis.md` prompt file for content analysis
- **research**: Research tool now works end-to-end with Claude Code provider using web search
- **research**: Added real-time feedback display for Claude WebSearch operations
- **research**: Improved WebSearch feedback to show search queries and result counts
- **research**: Fixed optional URL parameter handling in analysis prompts

- **Test Suite Fixes**: Resolved 6 failing tests across multiple modules
  - Fixed LLM provider tests by properly mocking API keys for Claude and Gemini
  - Added missing `_validate_api_key` method to GeminiProvider
  - Fixed HTML2MD frontmatter generation to include source_file when provided
  - Fixed m1f-claude to respect provided cwd parameter instead of always using current directory
  - Fixed scrape test to include session_files in mock return value
  - Rewrote statistics test to use real local server scraping instead of mocks for authentic testing

- **Python Path Issues in Tests**: Fixed 43+ test errors caused by hardcoded 'python' command
  - Replaced all instances of `["python",` with `[sys.executable,` in test files
  - Affected test files now use correct Python interpreter from virtual environment
  - Fixes FileNotFoundError issues on systems where python3 is the default

### Added

- **Dependencies**: Added rich library for better terminal UI components
  - Required for m1f-research's interactive URL review feature
  - Provides formatted tables, progress bars, and colored output

- **m1f-research Job Deletion**: Complete job management with deletion capabilities
  - Added `--delete JOB_ID` command to delete a single research job
  - Added `--delete-bulk` command to delete multiple jobs based on filters
  - Supports filtering by status, date, and search terms for bulk deletion
  - Confirmation prompts showing job details before deletion (bypass with `--yes`)
  - Complete cleanup of both database entries and filesystem data
  - Progress tracking for bulk deletion operations
  - Detailed error reporting for failed deletions

- **m1f-research Advanced Workflow Features**: Complete workflow redesign for better control and comprehensive research
  - **Query Expansion**: Automatically generates multiple search query variations using LLM
  - **Interactive URL Review**: Terminal UI for reviewing and curating URLs before crawling
  - **Deep Crawling**: Recursive page discovery with configurable depth and per-site limits
  - **Phased Workflow**: Clear phases with resume capability (initialization → query expansion → URL collection → review → crawling → bundling → analysis)
  - **Separate Analysis Generation**: Creates RESEARCH_ANALYSIS.md with AI-powered insights separate from bundle
  - **New Configuration Options**:
    - `expand_queries`: Enable/disable query expansion (default: true)
    - `max_queries`: Maximum query variations to generate (default: 5)
    - `skip_review`: Skip interactive URL review (default: false)
    - `crawl_depth`: How many levels deep to crawl (default: 0)
    - `max_pages_per_site`: Maximum pages per domain (default: 10)
    - `follow_external`: Follow external links (default: false)
    - `generate_analysis`: Generate AI analysis (default: true)
    - `analysis_type`: Type of analysis (summary/comparative/technical/trend)
  - **New Components**:
    - `QueryExpander`: Generates search variations for comprehensive coverage
    - `URLReviewer`: Interactive interface for URL curation
    - `DeepCrawler`: Handles recursive crawling with circular reference detection
    - `AnalysisGenerator`: Creates separate analysis documents
    - `WorkflowManager`: Manages phase transitions and persistence

- **m1f-scrape Automatic Link Adjustment for allowed-path**: Intelligently adjusts internal links when using --allowed-path restrictions
  - Automatically strips redundant parent directory from links while preserving subdirectory structure
  - Links like `/parent/subdir/file.html` become `subdir/file.html` when scraping with `--allowed-path /parent/subdir/`
  - Works generically for all path structures without hardcoding specific directory names
  - Ensures HTML and Markdown files have correct relative links after conversion
  - Fixes issue where links had incorrect paths after scraping with restricted allowed-path

- **m1f-claude Real-Time Progress Display for Setup**: Live streaming of Claude's actions during setup
  - Added `run_claude_streaming_json` method to M1FClaudeRunner with JSON output parsing
  - Shows when Claude is reading files, editing configurations, creating bundles
  - Real-time display of tool usage with friendly progress messages and timestamps
  - Based on successful implementation from m1f-html2md
  - Users can now see exactly what Claude is doing instead of waiting silently
  - Fixed relative import errors for better compatibility when running as script

- **m1f-html2md Real-Time Progress Display**: Live streaming of Claude's actions and progress
  - New `run_claude_streaming_json` method with JSON output parsing
  - Real-time display of tool usage with friendly emojis and timestamps
  - Shows when Claude is reading files, editing, searching, launching subagents, etc.
  - Based on proven implementation from ezclaude/claude_php_reviewer.py
  - Eliminates "black box" feeling - users can see exactly what Claude is doing
  - Applied to all Claude interactions (file selection, analysis, synthesis)
  - Fixed YAML extraction from JSON streaming output - properly parses JSON first
  - Saves Claude's full response to file if YAML extraction fails for manual review
  - Removed debug output for cleaner user experience

- **m1f-html2md Subagent-Based Parallel Analysis**: Faster HTML analysis using Claude subagents
  - New `coordinate_parallel_analysis.md` prompt for Task tool delegation  
  - Single Claude session coordinates multiple parallel subagents
  - Each subagent analyzes one HTML file independently with separate context
  - Reduces analysis time from 3-5 minutes to 2-3 minutes
  - Better progress tracking with TodoWrite integration
  - Automatic fallback to traditional parallel approach if new prompt missing
  - Cleaner separation of concerns with dedicated subagent contexts

- **Shared Claude Utilities Library**: Centralized Claude integration following DRY principle
  - New `tools/shared/claude_utils.py` module eliminating code duplication across m1f-claude, m1f-html2md, and m1f-research
  - `ClaudeConfig` dataclass for centralized configuration management with API key validation
  - `ClaudeBinaryFinder` utility for discovering Claude CLI across different installation methods
  - `ClaudeSessionManager` for managing Claude Code SDK sessions and conversation continuity
  - `ClaudeHTTPClient` for direct Anthropic API calls with proper headers and error handling
  - `ClaudeErrorHandler` for consistent error handling and user-friendly messages
  - `ClaudeRunner` base class providing common functionality for all Claude runners
  - Comprehensive documentation at `docs/shared_claude_utils.md` with migration guide
  - All tools refactored to use shared library (eliminated ~500 lines of duplicate code)

- **Shared CLI Module**: Centralized CLI utilities following DRY principle
  - New `tools/shared/cli.py` module with `CustomArgumentParser` class
  - `ArgumentBuilder` class with helper methods for common arguments (verbose, quiet, version, output, etc.)
  - `BaseCLI` and `SubcommandCLI` base classes for consistent CLI structure
  - Eliminates code duplication across all m1f tools (saved ~60 lines)

- **Safe File Operations**: Comprehensive permission error handling system  
  - New `tools/m1f/file_operations.py` module with safe wrappers for all file operations
  - Graceful handling of permission errors with informative messages
  - Consistent error reporting across all tools
  - Operations: safe_exists, safe_is_file, safe_is_dir, safe_read_text, safe_write_text, safe_open, safe_mkdir, safe_listdir, safe_walk, safe_stat, safe_unlink, safe_rmdir
  - All tools migrated to use safe operations (m1f, s1f, html2md_tool, scrape_tool, research, m1f-claude, m1f-token-counter)

- **m1f Auto-loading of .gitignore and .m1fignore**: Automatic exclusion of ignored files
  - Automatically loads `.gitignore` files from source directories (disable with `--no-auto-gitignore`)
  - Automatically loads `.m1fignore` files from source directories (always enabled)
  - Respects global_settings.exclude_paths_file from `.m1f.config.yml`
  - Works with multiple source directories
  - Prevents duplicate loading of the same ignore file
  - Added comprehensive test coverage for all auto-loading scenarios

- **m1f-scrape Multiple Allowed Paths**: Support for multiple path restrictions
  - `--allowed-paths` parameter accepts multiple paths for crawling
  - Supports both simple paths (`/docs/`) and full URLs (`https://example.com/docs/`)
  - Database schema migration (v3) to support multiple paths storage
  - Comprehensive test coverage for all path configurations
  - Backward compatible (--allowed-path is a hidden alias)

- **Python Entry Points**: Migrated from bash wrapper scripts to proper Python entry points
  - All CLI tools now use Python entry points defined in `setup.py`
  - Automatic import resolution - no more relative import issues
  - Follows Python packaging best practices
  - Installation via `pip install -e tools/` creates all command-line tools
  - Commands available: `m1f`, `s1f`, `m1f-html2md`, `m1f-scrape`, `m1f-research`, `m1f-claude`, `m1f-help`, `m1f-init`, `m1f-token-counter`, `m1f-update`
  - Backward compatible - old bash scripts still work as fallback

### Changed

- **Installation Process**: Enhanced `scripts/install.sh` for seamless upgrades
  - Automatically detects and migrates old installations
  - Updates PATH from `bin/` to `.venv/bin/` for entry points
  - Cleans up old symlinks and creates new ones
  - Shows clear upgrade messages and progress
  - Handles both fresh installations and upgrades transparently

- **Import Structure**: Converted all relative imports to absolute imports
  - All modules now use absolute imports (e.g., `from m1f.file_operations import`)
  - Removed import fallback try/except blocks - no longer needed
  - Version information loaded via `importlib.metadata`
  - Cleaner, more maintainable code structure

- **Documentation Structure**: Reorganized docs directory for better organization
  - Renamed `docs/99_development/` to `docs/97_development/`  
  - Renamed `docs/99_misc/` to `docs/98_misc/`
  - Reserved `99` prefix exclusively for changelog (`99_CHANGELOG.md`)
  - Updated all references to new directory structure

- **CLI Architecture**: Refactored to use shared components
  - All tools now import `CustomArgumentParser` from `tools.shared.cli`
  - Removed duplicated CustomArgumentParser implementations from m1f, s1f, html2md_tool, scrape_tool
  - Consistent error handling and formatting across all tools
  - Improved maintainability with single source of truth

### Improved

- **m1f-scrape Code Refactoring**: Applied DRY principle to eliminate duplication
  - Consolidated allowed_paths logic into WebScraperBase._initialize_allowed_paths()
  - Centralized URL exclusion logic in WebScraperBase._should_exclude_url()
  - Removed ~200 lines of duplicated code across 4 scraper implementations
  - Standardized pattern matching supporting both regex and substring exclusions
  - All scrapers now inherit common path/exclusion logic from base class

- **m1f-scrape Asset Download Performance**: Optimized concurrent asset downloads
  - Assets (images, CSS, JS) now download concurrently in batches (max 10)
  - No request delays applied to binary/asset downloads (only HTML pages)
  - Significantly faster asset downloads (e.g., 20 assets: 2s → 200-400ms)
  - Smart batching respects server limits while maximizing performance
  - Asset deduplication works across sessions via SQLite database

### Changed

- **m1f Output Improvements**: Optimized file generation behavior
  - Default separator style changed from "Detailed" to "Standard" for simpler output
  - Directory list file is no longer created when no directories exist
  - File list is no longer created when no files are processed
  - Reduces unnecessary empty file creation

### Added

- **m1f-scrape HTML Validation**: Comprehensive HTML file validation and security analysis
  - Validates HTML structure and detects malformed content
  - Detects inline binaries (data: URLs) with MIME type analysis
  - Identifies external resources (scripts, stylesheets, images from CDNs)
  - Detects potentially malicious patterns (eval(), javascript: URLs, dangerous event handlers)
  - Provides detailed HTML statistics (tag counts, forms, links, images, scripts)
  - Integrated into BeautifulSoup scraper with metadata tracking
  - Added 11 comprehensive tests for HTML validation scenarios

- **m1f-scrape Asset Download Security**: Enhanced binary file download with validation
  - File type validation using magic numbers for 30+ formats
  - Optional validation with Pillow (images) and PyPDF2 (PDFs)
  - Content-Type header verification
  - Dangerous file extension blocking
  - Path traversal protection
  - File size limits with chunked reading
  - SSRF protection for asset downloads
  - External CDN support for assets (configurable)
  - Automatic path adjustment in HTML files when using --allowed-paths
  - Fixed binary file reading issue in resume functionality

### Security

- **m1f-scrape Security Documentation**: Comprehensive security guide at `docs/04_scrape/42_security.md`
  - Detailed documentation of all security features
  - Security risk assessment and mitigation strategies
  - BeautifulSoup security capabilities and limitations
  - Recommended secure configurations
  - Post-processing sanitization examples
  - Security best practices and checklist

### Fixed

- **m1f-claude**: Fixed import errors that prevented script execution
- **m1f-claude**: Removed sub-agent complexity that wasn't working properly  
- **m1f-claude**: Fixed setup to use current working directory instead of git root
- **m1f-claude**: Removed unnecessary git repository detection - tool now works in any directory
- **m1f-claude**: Fixed "0 files in 0 directories" issue when running in subdirectories
- **m1f-claude**: Prevented creation of unnecessary scripts during --setup (only creates .m1f.config.yml)
- **All tools**: Verified working directory handling - all tools correctly use current directory (Path.cwd()) rather than git root, allowing global usage from any location

- **m1f-html2md Claude Integration**: Fixed m1f output filename handling
  - Removed timestamp flag (-t) that was adding timestamps to m1f output files
  - Added support for .htm extension alongside .html
  - Fixed undefined file_list_path variable in cli_claude.py
  - Updated cli.py to use glob pattern for finding generated filelist

- **m1f Directory Exclusion**: Fixed performance issue in safe_walk function
  - Directory exclusions from .gitignore now properly applied at traversal level
  - Significant performance improvement for large projects with many excluded directories

- **Test Suite**: Resolved all test failures after safe operations migration
  - Fixed import issues and async handling
  - Added missing fixtures for permission tests
  - All tests now passing with new safe operations

- **m1f .gitignore Auto-loading Bug**: Fixed issue where files listed in .gitignore were included in bundles
  - Root cause: .gitignore files were not being automatically loaded from source directories
  - Now automatically loads .gitignore and .m1fignore files without requiring explicit --exclude-paths-file
  - Added regression test that would have caught the original bug

- **m1f-scrape Test Infrastructure**: Improved test reliability
  - Removed unreliable async mock tests that were causing failures
  - Simplified test infrastructure for better maintainability
  - Fixed async context manager mocking issues
  - All asset download and security tests now passing

### Security

- **Permission Error Handling**: Enhanced security through graceful error handling
  - No more crashes from permission denied errors
  - Clear user feedback when encountering restricted files/directories
  - Prevents information leakage through error messages

### Improved

- **m1f-scrape Security Review**: Comprehensive security analysis
  - Identified XSS vulnerabilities in unsanitized HTML storage
  - Documented JavaScript preservation risks
  - Analyzed inline binary data handling
  - Reviewed path traversal protections (working correctly)
  - Assessed SSRF protection (comprehensive and functional)
  - Evaluated BeautifulSoup's built-in security features (minimal)

### Added

- **Documentation Scraper Examples**: Complete examples for scraping and bundling documentation
  - **Claude Code Documentation Scraper** (`examples/claude_code_doc/`)
    - Scrapes ~31 HTML pages from docs.anthropic.com/claude-code
    - Optimized config for fast conversion (saves 5-8 minutes)
    - Supports Claude AI analysis for automatic config generation
    - Creates clean Markdown documentation bundle
  - **Tailscale Documentation Scraper** (`examples/tailscale_doc/`)
    - Scrapes ~422 HTML pages from Tailscale KB
    - Optimized bundle configuration with 11 thematic bundles (2.4MB total)
    - Includes HTML-to-Markdown conversion with tailored selectors
    - Supports parallel processing and skip-download options
    - Comprehensive README with usage examples and troubleshooting

- **m1f-scrape Session Management**: Complete session tracking system for scraping runs
  - Each scraping run creates a unique session with ID, timestamps, and statistics
  - Sessions track status: running, completed, interrupted, failed
  - Automatic cleanup of orphaned sessions (no activity >1 hour) on startup
  - Manual cleanup with `--cleanup-sessions` command
  - Session viewing with `--show-sessions` and `--show-sessions-detailed`
  - Clear specific sessions with `--clear-session ID` or `--clear-last-session`
  - Database migration to v2 with session support (auto-migrates existing DBs)
  - Session statistics calculated correctly at end of each run
  - Graceful handling of Ctrl+C, crashes, and kill signals
  - Long-running sessions (>1hr) not interrupted if still actively scraping
  - Optional file deletion when clearing sessions with `--delete-files` flag
  - Interactive confirmation prompt for file deletion (skipped with flag)

### Fixed

- **m1f-scrape Max-Pages Counting**: Fixed to count only successfully scraped pages
  - Previously counted all attempted URLs including errors and redirects
  - Now only increments counter for pages that were actually saved
  - Ensures --max-pages limit is respected correctly
  - Fixed issue where scraper would stop prematurely at 1001 URLs when more pages were available

- **m1f-scrape Test Infrastructure**: Fixed all 65 scraping tests to pass
  - Fixed test server startup issues by changing subprocess.PIPE to subprocess.DEVNULL
  - Fixed test server canonical parameter injection causing 500 errors
  - Fixed mock configuration for async context managers in tests
  - Fixed ScraperConfig/CrawlerConfig parameter mismatch
  - Fixed Playwright browser_config parameter handling
  - Fixed Selectolax allowed_path logic for start URL handling
  - Updated test expectations to match corrected behavior

### Added

- **m1f-scrape URL Support for allowed_path**: Parameter now accepts full URLs
  - Can use both paths (`/docs/`) and full URLs (`https://example.com/docs/`)
  - HTTrack properly extracts domain and path from URL-based allowed_path
  - BeautifulSoup validates URLs in should_crawl_url method
  - Useful for restricting crawl to specific subdomains or protocols

- **m1f-scrape Python Mirror Scraper**: New fallback scraper for HTTrack
  - Pure Python implementation for website mirroring
  - Automatically used when HTTrack fails or for localhost URLs
  - Preserves directory structure similar to HTTrack
  - Supports all standard scraper features (robots.txt, rate limiting, etc.)

### Improved

- **m1f-scrape Canonical URL Logic**: Better handling with allowed_path
  - Pages within allowed_path are now kept even if canonical points outside
  - Respects user's intent to scrape content within allowed boundaries
  - All scrapers (BeautifulSoup, HTTrack, Selectolax, Playwright) updated
  - Added comprehensive test coverage for canonical/allowed_path interaction

- **m1f-scrape Unlimited Pages Option**: Support for unlimited scraping
  - Changed default `max_pages` from 1000 to 10000 across all configurations
  - Added support for `-1` as unlimited pages (no limit)
  - Updated validation to allow up to 10 million pages
  - All scrapers now handle `-1` as unlimited:
    - playwright, selectolax, beautifulsoup, scrapy: Skip page limit check when -1
    - httrack: Uses very large number (999999999) for unlimited
  - Updated documentation to explain `-1` unlimited option
  - Added example for unlimited scraping with caution note

- **m1f-scrape Advanced Path Control**: New `--allowed-paths` parameter
  - Allows specifying multiple directories for crawling
  - Accepts space-separated list of paths
  - Example: `--allowed-paths /docs/ /api/ /reference/`
  - Overrides automatic path restriction based on start URL
  - Allows starting from specific page while controlling crawling boundaries
  - Example: Start from `/products/widget.html` but crawl all `/products/`
  - Start URL is always scraped regardless of path restrictions
  - Useful for documentation sites where index pages link to different directories
  - Implemented across all scraper backends (BeautifulSoup, HTTrack, Selectolax, Playwright, Scrapy)
  - Database schema updated to support multiple paths (v3 migration)
  - Added `check_ssrf` configuration parameter to enable/disable SSRF protection (defaults to enabled)
  - Fixed test server to support subdirectory routing for comprehensive testing
  - Added integration and unit tests with proper mocking

### Fixed

- **m1f-scrape Canonical URL Logic**: Fixed canonical URL handling with allowed_path
  - Pages within allowed_path are now kept even if canonical points outside
  - Properly handles canonical URLs when both current and canonical are within allowed_path
  - Fixed across all scrapers (BeautifulSoup, HTTrack, Selectolax, Playwright)
  - Added comprehensive tests to verify the behavior

### Improved

- **m1f-scrape Parameter Help Text**: Clarified confusing CLI parameter descriptions
  - `--ignore-canonical` now clearly states default behavior (pages with different canonical URLs are skipped)
  - `--ignore-duplicates` help text clarified to explain default duplicate detection
  - Better organization of parameters into logical groups

- **m1f-scrape Test Coverage**: Created meaningful integration tests
  - Real HTTP requests with local test server instead of mocks
  - Tests that verify actual functionality, not just configuration:
    - `test_ignore_get_params_actually_works` - Verifies URL normalization
    - `test_canonical_url_with_allowed_path_real_behavior` - Tests canonical/allowed_path interaction
    - `test_excluded_paths_actually_excludes` - Verifies paths are actually excluded
    - `test_duplicate_content_detection_actually_works` - Tests content deduplication
    - `test_max_depth_unlimited_actually_works` - Verifies unlimited depth crawling
    - `test_timeout_actually_enforced` - Tests timeout enforcement
  - Separate integration tests for each scraper backend
  - Fixed test server to properly handle canonical parameter injection

### Added

- **m1f-scrape Missing CLI Parameters**: Exposed configuration options in CLI
  - `--excluded-paths`: URL paths to exclude from crawling (can specify multiple)
  - `--timeout`: Request timeout in seconds (default: 30)
  - `--retry-count`: Number of retries for failed requests (default: 3)
  - `--disable-ssrf-check`: Disable SSRF vulnerability checks (allows localhost)
  - Note: Respecting robots.txt is mandatory and cannot be disabled

- **m1f-scrape Unlimited Depth**: Support for unlimited crawl depth
  - `--max-depth` now accepts -1 for unlimited depth (similar to --max-pages)
  - All scrapers updated to handle unlimited depth correctly
  - HTTrack uses very large number (999999) internally

### Removed

- **m1f-scrape Scrapy Support**: Completely removed Scrapy scraper implementation
  - Removed scrapy_scraper.py and all related tests
  - Removed Scrapy from ScraperBackend enum
  - Simplified scraper selection logic

- **m1f-scrape Comprehensive Parameter Tests**: New test suite for all parameters
  - Tests for content filtering (ignore-get-params, ignore-canonical, ignore-duplicates)
  - Tests for excluded paths functionality
  - Tests for request options (user-agent, timeout, retry-count)
  - Tests for different scraper backends
  - Tests for database query options
  - All tests use local test server (no external dependencies)

### Removed

- **m1f-scrape Scrapy Backend**: Removed Scrapy scraper implementation
  - Scrapy had different architecture that complicated maintenance
  - Other scrapers (BeautifulSoup, Selectolax, HTTrack, Playwright) provide sufficient coverage
  - Removed from CLI choices, configuration enum, and all tests
  - Simplifies codebase and reduces dependencies

### Changed

- **m1f-scrape Canonical URL Handling**: Improved canonical URL logic to respect allowed_path
  - Fixed issue where pages within allowed_path were skipped if canonical URL pointed outside
  - Pages within allowed_path are now kept even if their canonical URL points outside the restricted area
  - Added canonical URL checking to Playwright scraper (was previously missing)
  - Improved help text for content filtering options to be clearer:
    - `--ignore-get-params`: Now explains it strips query parameters
    - `--ignore-canonical`: Clarifies it disables canonical URL deduplication
    - `--ignore-duplicates`: Explains it disables content-based deduplication

- **m1f-scrape Help Output**: Improved organization with colorama support
  - Added colorama formatting to match m1f's help output style
  - Organized parameters into logical groups (Output Control, Scraper Options, etc.)
  - Added colored error messages for better visibility
  - Help text now renders with proper formatting on terminals that support it

- **m1f-scrape Real Integration Tests**: Replaced mocked tests with real server tests
  - Selectolax now has comprehensive integration tests using local test server
  - HTTrack tests check for installation and run real tests when available
  - Playwright tests verify JavaScript rendering and browser functionality
  - All integration tests use local test server to avoid external dependencies
  - Fixed test server environment issues for reliable testing

### Fixed

- **m1f-html2md Config Structure**: Fixed configuration structure mismatch
  - Config loader now properly handles nested configuration objects
  - CLI correctly maps arguments to `conversion.outermost_selector` and `conversion.ignore_selectors`
  - Fixed prompts that were generating incorrect config structure with `extractor.content_selector`
  - Updated all prompts to generate the correct structure: `conversion.outermost_selector`
  - Fixed output message to show "outermost_selector" instead of "content_selector"
  - Config files now work correctly with proper field mapping

- **Claude Code Documentation Scraper**: Fixed config file usage
  - When using `--use-config`, script now creates backup directory instead of deleting existing markdown
  - Backup directories named with timestamp: `claude-code-markdown_backup_YYYYMMDD_HHMMSS`
  - Ensures existing markdown files are preserved when re-converting with different config
  - Added datetime import for timestamp generation

- **html2md_tool CLI Override**: Fixed command-line argument precedence
  - CLI source/destination arguments now properly override config file values
  - Ensures expected behavior where command-line parameters take priority

## [3.7.0] - 2025-07-21

### Added

- **m1f-research Tool**: New intelligent research content organization tool

  - Smart content analysis with configurable templates (academic, technical,
    summary)
  - Hierarchical output directory structure with automatic organization
  - Database-driven job persistence and management
  - Parallelized scraping with progress tracking
  - LLM provider abstraction (Claude, Gemini, CLI tools)
  - Advanced filtering and search capabilities
  - Comprehensive documentation and examples

- **Shared Utilities Module**: Centralized common functionality

  - Unified colorama output system across all tools
  - Externalized all prompts to markdown templates
  - Shared validation and helper functions
  - Consistent error handling patterns

- **Symlink Deduplication**: Intelligent handling of symbolic links
  - Internal symlinks excluded when deduplication enabled (default)
  - External symlinks always included with their content
  - All symlinks included when using `--allow-duplicate-files`
  - Comprehensive test coverage for all scenarios

### Changed

- **Output System Overhaul**: Complete migration to colorama helpers

  - Replaced all `print()` statements with semantic helpers (info, success,
    warning, error)
  - Consistent colored output across all tools
  - Improved user experience with visual feedback
  - Test files updated to use colorama helpers

- **Version Management**: Centralized version handling

  - All tools now import from `tools._version.py`
  - Single source of truth for version numbers
  - Simplified version bumping process

- **Claude Integration**: Enhanced headless operation
  - Fixed Claude CLI to use `-p` flag for headless mode
  - Improved timeout handling (increased to 120s)
  - Better error messages and debugging output

### Fixed

- **Test Warnings**: Resolved all AsyncMock and pytest warnings

  - Fixed AsyncMock usage with proper async functions
  - Renamed TestServer to HTML2MDTestServer to avoid pytest conflicts
  - Improved test reliability and performance

- **Import Errors**: Fixed module import issues across tools

  - Resolved circular imports in m1f-research
  - Fixed s1f module import errors
  - Corrected test file imports

- **Package Metadata**: Updated package.json
  - Fixed description to "Make One File - AI-ready codebase bundling toolkit"
  - Synchronized version numbers across all files

### Documentation

- **m1f-research**: Added comprehensive documentation

  - Job management guide
  - Template system reference
  - Integration examples
  - README for shared utilities

- **Colorama Guide**: Added unified output system documentation
  - Complete migration guide
  - Usage examples
  - Best practices

## [3.7.0] - 2025-07-21

### Added

- **Pre-commit Hook Enhancement**: Added Python (Black) and Markdown formatting
  to pre-commit hooks for better code quality enforcement
- **Script Help Parameters**: All scripts now support help parameter (`-h`,
  `--help`) for improved user experience
- **PowerShell Commands**: Added missing `m1f-init` and `m1f-claude` commands to
  PowerShell scripts and aliases
- **Documentation**: Added comprehensive Getting Started guide for easier
  onboarding

### Changed

- **README Overhaul**: Complete refresh with engaging, developer-friendly
  content
  - Clear problem statement and solution narrative
  - Enhanced m1f-claude explanation as headless Claude controller
  - Added personality while maintaining professional quality
  - Updated tagline: "Where no AI has coded before™"
  - Improved flow from problem → solution → examples → features
- **Project Structure**:
  - Moved `sync_version.py` to dev directory
  - Moved setup documentation to docs folder
  - Removed dev/ directory from version control
- **Installation Process**: Improved installation and uninstallation scripts
  with better error handling
- **Hooks System**: Completed migration to dual hook system for better
  flexibility
- **Presets Optimization**: Removed redundant defaults for better efficiency

### Fixed

- **Presets**: Removed incorrect `preserve_tags` usage with `strip_tags` to
  prevent configuration conflicts
- **m1f-claude**: Fixed attribute name for `--setup` argument
- **Examples**: Improved robustness of `scrape_claude_code_docs` script
- **Scripts**: Enhanced watcher ignore patterns and VS Code task integration
- **Hooks**:
  - Corrected installation instructions in git hooks installer
  - Removed unnecessary venv activation from m1f-update calls
- **Documentation**:
  - Fixed misleading examples and clarified feature availability
  - Fixed incorrect `--since` flag example (doesn't exist in m1f)
  - Simplified and corrected script paths in installation instructions

### Removed

- **Version Management**: Removed version management section from README
- **Version Bumper**: Removed version bumper from repository
- **Advanced Terminology**: Removed remaining "advanced" terminology from setup
- **Cleanup**: Removed leftover files and test artifacts

## [3.6.0] - 2025-07-19

### Changed

- **m1f-claude**: Renamed `--advanced-setup` parameter to `--setup` for
  simplicity
- **m1f**: Ensure cross-platform compatibility by using forward slashes in
  bundle paths
- **Project Organization**: Cleaned up project root directory
  - Moved `perfect_bundle_prompt.md` to `tools/m1f/prompts/`
  - Moved `wp-cli.example.yml` to `examples/` directory

### Fixed

- **Windows Compatibility**: Major improvements for Windows platform support
  - **m1f**: Fixed path separators to always use forward slashes in bundles for
    cross-platform compatibility
    - Bundles created on Windows can now be extracted on Unix systems and vice
      versa
    - Added comprehensive cross-platform path tests
  - **m1f-claude**: Improved Claude executable detection on Windows
  - **m1f-claude**: Enhanced subprocess handling and timeout behavior for
    Windows
  - **m1f**: Fixed npx execution method compatibility on Windows
  - **m1f-init**: Improved project type detection across platforms
  - **Dependencies**: Downgraded httpx to 0.27.2 for better Windows
    compatibility
  - **Tests**: Added cross-platform test suite with Windows-specific timeout
    handling
  - **Installation**: Fixed PowerShell installation scripts and path handling

## [3.5.0] - 2025-07-18

### Added

- **m1f-claude**: Add project description and priorities input functionality

### Fixed

- **m1f-init**: Correct project type detection to use file count for all
  languages
- **m1f**: Support npx execution method for m1f tool
- **m1f-init**: Preserve dots in project names for bundle generation

### Changed

- Updated package dependencies

## [3.4.2] - 2025-07-08

### Fixed

- **Version Conflict**: Resolved version conflict issues
- **httpx Compatibility**: Downgraded httpx from newer version to 0.27.2 for
  improved compatibility
- **Configuration Consistency**: Updated `source_directory` to
  `source_directories` in configuration for consistency
- **m1f-claude Subprocess Handling**: Improved subprocess handling and timeout
  behavior for Claude executable detection

### Changed

- **Dependencies Update**: Updated multiple dependencies to newer versions for
  improved compatibility and performance

### Removed

- Removed unnecessary documentation files

## [3.4.0] - 2025-07-04

### Added

- **m1f-init Enhancements**: Improved project initialization tool

  - Added `--no-symlink` parameter to skip creating symlink to m1f documentation
  - Added file tracking to show only actually created files in output
  - Improved output formatting with "Here is your file:" / "Here are your
    files:" section
  - Added proper spacing and bullet points for created files list
  - Now runs `m1f-update` when `.m1f.config.yml` already exists instead of
    creating default bundles

- **Multiple Source Directories**: m1f now supports multiple `-s` source
  directories

  - Use `-s dir1 -s dir2` to combine files from multiple directories
  - All source directories are processed and files are merged into single output
  - Useful for documentation bundles that need files from different locations

- **Include Patterns**: Added `--includes` parameter for pattern-based file
  filtering
  - Works with gitignore-style patterns (e.g., `*.py`, `src/**`, `!test.py`)
  - When combined with `--include-extensions`, files must match both criteria
  - Allows precise control over which files to include in bundles

### Changed

- **m1f-init Git Detection**: Improved Git repository detection messages

  - Simplified output for parent directory Git repositories (no longer shows
    paths)
  - Only shows messages for current directory Git repos or no Git repo at all
  - Better handling of subdirectories within larger Git projects

- **m1f-init Language Detection**: Enhanced programming language detection
  - Changed "Not detected" to "No programming languages detected" for clarity
  - Added file counting for all supported languages (Java, C#, Go, Rust, Ruby)
  - Only shows "Programming Languages:" line when languages are actually
    detected
  - Better label clarity with "Programming Languages:" instead of just
    "Languages:"

### Fixed

- **m1f-init .gitignore Handling**: Fixed .gitignore usage in subdirectories

  - Now only uses .gitignore from current directory, not parent directories
  - Prevents errors when running m1f-init in subdirectories without their own
    .gitignore
  - All m1f commands now check for .gitignore existence before using
    --exclude-paths-file

- **m1f-init Python Project Detection**: Fixed language detection prioritization

  - Now prioritizes by file count to correctly identify primary language
  - Python projects are now properly detected even with mixed language codebases

- **m1f-init Behavior with Existing Config**: Fixed to run m1f-update when
  config exists

  - No longer creates default bundles when `.m1f.config.yml` already exists
  - Automatically runs `m1f-update` to use existing configuration

- **m1f Directory Exclusion Performance**: Fixed severe performance issue with
  directory filtering

  - Directory exclusions from .gitignore now properly applied at directory
    traversal level
  - Reduced bundle creation time from 42+ seconds to ~1.2 seconds (35x
    improvement)
  - Fixed tmp/ directory exclusion that was scanning 362,419 unnecessary files

- **m1f Multiple Source Directories**: Fixed CLI to support multiple source
  directories

  - Changed from single source to List[Path] throughout codebase
  - Now properly processes all specified source directories with
    `-s dir1 -s dir2`
  - All files from multiple sources are combined into single output

- **m1f Include Patterns**: Fixed include pattern filtering

  - Include patterns now properly applied from config files
  - Fixed \_load_include_patterns() to run even without include_paths_file
  - Patterns correctly filter files when combined with extension filters

- **m1f Bundle Configuration**: Fixed output directory exclusion pattern

  - Changed `/m1f/**` to `m1f/m1f/**` to only exclude output directory
  - Previously excluded all directories named "m1f" anywhere in the project

- **m1f-html2md Streaming**: Fixed streaming output for Claude AI analysis

  - Fixed common_parent variable scope issue (used before definition)
  - Implemented proper streaming in run_claude_streaming method
  - Fixed ColoredFormatter modifying LogRecord objects (causing ANSI codes in
    logs)
  - Added elapsed time tracking for progress messages
  - Improved subprocess handling for reliable Claude CLI integration

- **m1f-html2md Config Loading**: Made configuration more robust
  - Config loader now handles unknown fields gracefully (with warnings)
  - Automatic conversion of string paths to Path objects
  - Better error handling for Claude-generated configurations

## [3.3.0] - 2025-07-03

### Documentation

- **README.md Enhancements**: Major improvements to project documentation
  - Added clear explanation of what m1f is (Make One File)
  - Added Tailwind CSS 4.0 example demonstrating real-world usage
  - Added concise tool suite overview with links to docs and m1f.dev
  - Added comprehensive feature list emphasizing dynamic/auto-updating
    capabilities
  - Added security note about detect-secrets with link to GitHub repository
  - Added "Beyond AI" section showing alternative uses (backups, bundling,
    encoding conversion)
  - Added bundle location and Claude reference syntax explanation
  - Improved overall structure with developer-friendly tone
  - **Claude Code Integration**: Enhanced documentation for Claude binary
    auto-detection
  - **Example Updates**: Improved clarity for Tailwind CSS and Claude Code usage
    examples
- **HTML2MD Documentation Updates**: Enhanced Claude AI integration
  documentation
  - Added `--analyze-files` parameter documentation
  - Documented project description prompt feature
  - Added subprocess handling improvements
  - Updated examples with new features

### Added

- **HTML2MD Claude AI Integration Enhancements**: Major improvements to
  AI-powered HTML analysis

  - **External Prompt System**: All prompts now loaded from external markdown
    files in `prompts/` directory
    - `select_files_from_project.md`: Strategic selection of 5 representative
      HTML files
    - `analyze_selected_files.md`: Task-based analysis workflow with individual
      file processing
    - `convert_html_to_md.md`: Enhanced HTML to Markdown conversion with quality
      standards
    - Improved maintainability and customization of AI prompts
  - **Task-Based Analysis Workflow**: Multi-phase analysis for better accuracy
    - Phase 1: Individual file analysis with detailed findings saved to separate
      files
    - Phase 2: Synthesis of all analyses to create optimal configuration
    - Deep structural analysis with content boundaries, navigation elements, and
      special content types
    - Creates temporary analysis files in m1f directory for transparency
  - **Write Tool Permission**: Claude now has write permissions for creating
    analysis files
    - Automatically creates individual analysis files (html_analysis_1.txt
      through html_analysis_5.txt)
    - Enables iterative analysis and refinement process
    - Includes cleanup functionality to remove temporary files after user
      confirmation
  - **Directory Access Improvements**: Enhanced Claude integration workflow
    - Uses `--add-dir` parameter instead of changing directories
    - Maintains clean working directory structure
    - Prevents directory traversal issues during analysis
  - **Improved Error Handling**: Better subprocess management and error
    reporting
    - Fixed indentation errors in subprocess.Popen calls
    - Applied black formatting for consistent code style
    - Enhanced logging and progress indicators
    - Changed all subprocess.Popen + communicate() to subprocess.run() for
      reliable Claude CLI integration
    - Added 5-minute timeout handling for subprocess operations
  - **User Experience Improvements**: Enhanced workflow and configuration
    - Added `--analyze-files` parameter to specify number of files to analyze
      (1-20, default: 5)
    - Project description prompt now includes tip about specifying important
      files
    - Output configuration saved as `html2md_extract_config.yaml` instead of
      generic name
    - Fixed file references to use m1f/ instead of @m1f directory
    - Added debug output for transparency during analysis process
    - Cleanup functionality removes temporary analysis files after confirmation
    - **Increased Claude timeouts**: Extended timeout from 5 to 30 minutes for
      large analyses
    - **Improved configuration templates**: Better organized YAML templates for
      extraction rules

- **WebScraper Content Deduplication**: Memory-efficient duplicate prevention
  system (enabled by default)

  - **Database-Backed Deduplication**: Optimized for large scraping sessions
    - Uses SQLite queries instead of loading all checksums into memory
    - Stores checksums in `content_checksums` table with first URL and timestamp
    - Scrapers use callback mechanism to check checksums via database
    - Significantly reduces memory usage for large scraping sessions
    - Maintains deduplication state across resume operations
  - **Content-Based Detection**: SHA-256 checksums of normalized plain text
    - Extracts plain text from HTML (removes all tags, scripts, styles)
    - Decodes HTML entities (&nbsp;, &lt;, etc.)
    - Normalizes whitespace (multiple spaces become single space)
    - Skips pages with identical text content
  - **Three-Layer Deduplication System**:
    1. Canonical URL checking (default: enabled) - Use `--ignore-canonical` to
       disable
    2. Content deduplication (default: enabled) - Use `--ignore-duplicates` to
       disable
    3. GET parameter normalization (default: disabled) - Use
       `--ignore-get-params` to enable
  - **Improved Logging**: Graceful handling of duplicate detection
    - No longer logs duplicates as "unexpected errors"
    - Clear informational messages when skipping duplicate content
    - Transparent reporting of deduplication effectiveness

- **WebScraper Subdirectory Restriction**: Automatic crawling restriction to
  specified paths

  - When URL contains a path (e.g., `https://example.com/docs`), only pages
    under that path are scraped
  - Prevents crawling outside the specified subdirectory (e.g., won't scrape
    `/products` when `/docs` is specified)
  - Works with all scraper backends (BeautifulSoup, HTTrack, Selectolax)
  - Useful for downloading specific documentation sections without the entire
    website
  - Example: `m1f-scrape https://api.example.com/v2/reference` only scrapes
    pages under `/v2/reference`

- **WebScraper Ignore GET Parameters**: New option to prevent duplicate content
  from URLs with different query strings

  - **--ignore-get-params Flag**: Strips GET parameters from URLs during
    scraping
    - Prevents duplicate downloads from URLs like `page.html?tab=linux` and
      `page.html?tab=windows`
    - Normalized URLs are used for visited tracking and file saving
    - Works with all scraper backends (BeautifulSoup, HTTrack, Selectolax)
    - HTTrack uses `-N0` flag to disable query string parsing
    - Useful for documentation sites that use GET parameters for UI state
  - **Example**:
    `m1f-scrape https://docs.example.com -o ./html --ignore-get-params`
    - Will treat `docs.html?version=1` and `docs.html?version=2` as the same
      page

- **WebScraper Canonical URL Checking**: Automatically skip duplicate pages
  based on canonical URLs
  - **Default Behavior**: Checks `<link rel="canonical">` tags on every page
    - Skips pages where canonical URL differs from current URL
    - Prevents downloading duplicate content (print versions, mobile versions,
      etc.)
    - Works with all scraper backends (BeautifulSoup, HTTrack, Selectolax)
    - Logs skipped pages with their canonical URLs for transparency
  - **--ignore-canonical Flag**: Ignore canonical tags when needed
    - Use when you want all page versions regardless of canonical tags
    - Example: `m1f-scrape https://example.com -o ./html --ignore-canonical`
  - **Use Cases**:
    - Documentation sites with multiple URL formats for same content
    - E-commerce sites with product URLs containing tracking parameters
    - News sites with print and mobile versions of articles

### Fixed

- **HTML2MD Claude Integration Issues**: Resolved multiple issues with Claude
  CLI integration
  - Fixed subprocess hanging when using `Popen` + `communicate()` with Claude
    CLI
  - Fixed incorrect m1f usage (now properly uses `--skip-output-file` for
    filelist generation)
  - Fixed file references from embedded content to proper @ syntax
  - Fixed indentation errors in subprocess calls
  - Fixed undefined variable errors (removed unused `html_contents`)
  - Fixed test failure for outdated CLI parameters
  - **Auto-detection of Claude binary**: m1f-html2md --claude now automatically
    detects claude binary location
    - Searches common installation paths including ~/.local/bin/claude
    - Falls back to system PATH if not found in common locations
    - Provides helpful error message if claude CLI is not installed
- **m1f Directory Structure**: Corrected nested directory configuration
  - Fixed .m1f.config.yml to use proper m1f/m1f/ structure
  - Removed accidental triple nesting (m1f/m1f/m1f/)
  - Created proper symlink from m1f/m1f.txt to m1f/m1f/87_m1f_only_docs.txt
- **WebScraper Logging**: Fixed duplicate content detection logging

  - Duplicates no longer logged as "unexpected errors"
  - Changed from exception-based to graceful skip-based handling

- **WebScraper Resume Functionality**: Interrupt and resume web scraping
  sessions
  - **SQLite Database Tracking**: Automatically tracks scraped URLs in
    `scrape_tracker.db`
    - Stores URL, status code, target filename, timestamp, and errors
    - Enables resuming interrupted scraping sessions
    - Database created in output directory for each scraping job
  - **Progress Display**: Real-time display of currently processed URLs
    - Shows "Processing: <URL> (page X)" for each page
    - Verbose mode displays detailed logging information
    - Resume shows "Resuming crawl - found X previously scraped URLs"
  - **Graceful Interruption**: Clean handling of Ctrl+C
    - Shows friendly message: "⚠️ Scraping interrupted by user"
    - Instructions to resume: "Run the same command again to resume where you
      left off"
    - No Python stack traces on interruption
  - **Smart Resume Strategy**: Analyzes previously scraped pages
    - Reads first 20 scraped pages to extract links
    - Populates URL queue with unvisited links from scraped pages
    - Shows "Found X URLs to visit after analyzing scraped pages"
  - **Enhanced CLI**: Better user experience - Added hint "Press Ctrl+C to
    interrupt and resume later" at startup - Logging configuration with `-v`
    flag for progress visibility - Fixed asyncio "Unclosed client session"
    warnings =======
- **m1f-html2md Claude AI Integration**: Intelligent HTML analysis and
  conversion using Claude

  - **Analyze Command Enhancement**: Added `--claude` flag for AI-powered
    analysis
    - Automatically finds all HTML files in directories (no need to specify
      individual files)
    - Uses Claude to intelligently select 5 representative files from scraped
      documentation
    - Analyzes HTML structure and suggests optimal CSS selectors for content
      extraction
    - Excludes navigation, headers, footers, sidebars, and advertisements
    - Runs `m1f-init` automatically in the analysis directory
    - Outputs YAML configuration with content and ignore selectors
  - **Convert Command Enhancement**: Added `--claude` flag for batch HTML to
    Markdown conversion
    - Converts all HTML files in a directory to clean Markdown using Claude AI
    - Supports model selection with `--model` parameter (opus or sonnet)
    - Configurable sleep delay between API calls with `--sleep` parameter
    - Maintains directory structure in output
    - Progress tracking with conversion summary
  - **Prompt Templates**: All prompts stored as markdown files in `prompts/`
    directory
    - `select_files_simple.md` - Selects representative HTML files
    - `analyze_html_simple.md` - Analyzes HTML and suggests CSS selectors
    - `convert_html_to_md.md` - Converts HTML to clean Markdown
  - **Security**: Path traversal protection using existing
    `validate_path_traversal` function
  - **Import Fix**: Fixed ModuleNotFoundError with try/except import pattern

- **--docs-only Parameter**: New command-line flag for documentation-only
  bundles

  - Filters to include only 62 documentation file extensions
  - Simplifies command: `m1f -s . -o docs.txt --docs-only`
  - Replaces verbose `--include-extensions` with 62 extensions
  - Available in presets via `docs_only: true` configuration
  - Overrides include-extensions when set

- **Documentation File Extensions**: Centralized definition in constants.py

  - Added DOCUMENTATION_EXTENSIONS constant with 62 file extensions
  - Added UTF8_PREFERRED_EXTENSIONS constant with 45 UTF-8 preferred formats
  - Includes man pages, markup formats, text files, and developer docs
  - Removed binary formats (.doc, .so) that were incorrectly included
  - Added is_documentation_file() utility function for consistent checks
  - Updated encoding handler to use centralized UTF-8 preference list
  - Documentation extensions now available system-wide for all tools
    > > > > > > > a5263cc2954dda4397238b4001d4bbae4cea973d

- **m1f-claude --init Improvements**: Enhanced project initialization process

  - **Choice-Based Setup**: Users can choose between quick and advanced
    initialization modes
    - Interactive prompt asks for setup preference (1 for quick, 2 for advanced)
    - Command-line parameters: `--quick-setup` and `--setup` for scripting
    - Quick setup: Creates bundles in 30 seconds without Claude
    - Advanced setup: Claude analyzes project and creates topic-specific bundles
  - **Project-Specific Bundle Naming**: All bundles include project directory
    name
    - Example: `m1f_complete.txt`, `m1f_docs.txt` for the m1f project
    - Auxiliary files also include project name: `m1f_complete_filelist.txt`,
      `m1f_complete_dirlist.txt`
    - Makes it easier to identify bundles when working with multiple projects
  - **Auxiliary File Generation**: Both bundles now generate filelist and
    dirlist files
    - Complete bundle creates: `{project}_complete_filelist.txt` and
      `{project}_complete_dirlist.txt`
    - Docs bundle creates: `{project}_docs_filelist.txt` and
      `{project}_docs_dirlist.txt`
    - Provides overview of included files and directory structure
  - **Streamlined Workflow**: Automatic bundle creation without Claude
    dependency
    - Automatically creates complete.txt bundle with all project files
    - Automatically creates docs.txt bundle with 62 documentation extensions
    - Uses --docs-only parameter for efficient documentation bundling
    - Claude Code only invoked for advanced topic-specific segmentation
    - Simplified workflow: git clone → m1f-link → m1f-claude --init → done!
  - **Verbose Mode**: Added `--verbose` flag to show prompts and command
    parameters
    - Displays complete Claude Code command with permissions

- **m1f-init Tool**: New cross-platform initialization tool
  - Replaces m1f-link functionality (m1f-link has been removed)
  - Integrates documentation linking into initialization process
  - Works on Windows, Linux, and macOS
  - Creates complete and docs bundles with project-specific names
  - Generates auxiliary files (filelist, dirlist) for all bundles
  - Creates basic .m1f.config.yml configuration
  - Shows platform-specific next steps
  - On Linux/macOS: Suggests `m1f-claude --setup` for topic bundles

### Changed

- **m1f-claude Refactoring**: Removed initialization from m1f-claude
  - Removed --init, --quick-setup parameters
  - Now only handles --setup for topic-specific bundles
  - Requires m1f-init to be run first (checks for prerequisites)
  - Focuses solely on Claude-assisted advanced configuration
  - Not available on Windows (Linux/macOS only)

### Removed

- **m1f-link Command**: Functionality integrated into m1f-init
  - Documentation linking now happens automatically during m1f-init
  - Simplifies workflow by combining two steps into one

### Enhanced

- **Auxiliary File Documentation**: Added comprehensive documentation

  - Documented filelist and dirlist generation in main m1f documentation
  - Added "Output Files" section explaining all generated files
  - Included examples of working with file lists for custom bundles
  - Updated Quick Start to show all files created by m1f-init
  - Added file list editing workflows to development documentation
    - Shows full prompt being sent for debugging
    - Helps troubleshoot initialization issues
  - **Project Analysis Files**: Create and preserve analysis artifacts in m1f/
    directory
    - Generates `project_analysis_filelist.txt` with all project files
    - Generates `project_analysis_dirlist.txt` with directory structure
    - Files are kept for reference (no cleanup)
    - Respects .gitignore patterns during analysis
    - Explicitly excludes m1f/ directory to prevent recursion
  - **Better Bundle Strategy**: Improved initialization prompts for
    project-specific configs
    - Explicit instruction to read @m1f/m1f.txt documentation first
    - Removed global file size limits from defaults
    - Added proper meta file exclusions (LICENSE*, CLAUDE.md, *.lock)
    - Clear rules against creating test bundles when no tests exist
    - Emphasis on logical segmentation
      (complete/docs/code/components/config/styles)
    - Clarified that dotfiles are excluded by default
    - Added vendor/ to example excludes for PHP projects
  - **Clearer Instructions**: Made prompts more explicit about modifying files
    - Emphasizes that basic config is just a starter needing enhancement
    - Requires 3-5 project-specific bundles minimum
    - Explicit instruction to use Edit/MultiEdit tools
    - Stronger language about actually modifying the config file

- **m1f-claude Enhancements**: Major improvements for intelligent m1f setup
  assistance
  - **Session Persistence**: Implemented proper conversation continuity using
    Claude CLI's `-r` flag
    - Each conversation maintains its own session ID
    - Multiple users can work in the same directory simultaneously
    - Session IDs are extracted from JSON responses and reused
  - **Streaming Output**: Real-time feedback with `--output-format stream-json`
    - Shows Claude's responses as they arrive
    - Displays tool usage in debug mode
    - Provides immediate visual feedback during processing
  - **Tool Permissions**: Added `--allowedTools` parameter with sensible
    defaults
    - Default tools: Read, Edit, MultiEdit, Write, Glob, Grep, Bash
    - Customizable via `--allowed-tools` command line argument
    - Enables file operations and project analysis
  - **Enhanced Prompt System**: Sophisticated prompt enhancement for m1f setup
    - Deep thinking task list approach for systematic m1f configuration
    - Detects when users want to set up m1f (various phrase patterns)
    - Provides 5-phase task list: Analysis, Documentation Study, Design,
      Implementation, Validation
    - Always references @m1f/m1f.txt documentation (5+ references per prompt)
    - Detects and prioritizes AI context files (CLAUDE.md, .cursorrules,
      .windsurfrules)
    - Project-aware recommendations based on detected frameworks
    - Line-specific documentation references for key sections
  - **Debug Mode**: Added `--debug` flag for detailed output
    - Shows session IDs, costs, and API usage
    - Displays tool invocations and responses
    - Helps troubleshoot issues and monitor usage
  - **Interactive Mode UX**: Improved visual feedback
    - "Claude is thinking..." indicator during processing
    - Tool usage notifications: `[🔧 Using tool: Read]`
    - Response completion indicator: `[✅ Response complete]`
    - Better prompt spacing with newlines before "You:"
    - Clear separation between responses and new prompts
    - Interaction counter: prompts to continue after every 10 exchanges
    - Ctrl-C signal handling for graceful cancellation
    - Tool output preview: shows abbreviated results from Claude's tool usage
    - Emphasis on Standard separator (not Markdown) for AI-optimized bundles
  - **Exit Command**: Added `/e` command support like Claude CLI
    - Works alongside 'quit', 'exit', and 'q' commands
    - Updated help text and keyboard interrupt messages
  - **Initialization Command**: Fixed `--init` command async/await issues
    - Resolved RuntimeError with cancel scope in different task
    - Added graceful handling of missing 'cost_usd' field in Claude SDK
      responses
    - Implemented proper anyio task group management for async operations
    - Enhanced error handling with debug logging for SDK issues
    - Fixed subprocess hanging by displaying prompts for manual use instead of
      programmatic execution

### Changed

- **m1f-claude --init Workflow**: Completely redesigned initialization process

  - Now automatically creates complete.txt and docs.txt bundles without Claude
  - Generates .m1f.config.yml with both bundles pre-configured
  - Uses new --docs-only parameter for documentation bundle creation
  - Claude Code only used for advanced topic-specific segmentation
  - Simplified workflow: git clone → m1f-link → m1f-claude --init → done!

- **Dependencies**: Updated claude-code-sdk to use flexible version constraint

  - Changed from `claude-code-sdk==0.0.10` to `claude-code-sdk>=0.0.10`
  - Ensures automatic updates to latest compatible versions
  - Maintains backward compatibility with current version

- **m1f-claude Architecture**: Switched from SDK to subprocess for better
  control
  - Uses Claude CLI directly with proper session management
  - More reliable than the SDK for interactive sessions
  - Better error handling and fallback mechanisms
  - Removed misleading "subprocess fallback" message (it's the primary method
    now)

### Fixed

- **m1f-claude --init Command**: Fixed Claude Code subprocess execution

  - Resolved parameter ordering issue with `--add-dir` flag
  - Changed from stdin-based prompt delivery to `-p` parameter method
  - Implemented fallback to display manual command when subprocess hangs
  - Now shows clear instructions for manual execution with proper parameters
  - Ensures Claude has directory access permissions for file operations

- **PowerShell Installation**: Fixed missing m1f_aliases.ps1 file

  - Created m1f_aliases.ps1 with all PowerShell functions and aliases
  - Added file existence check in setup_m1f_aliases.ps1 before sourcing
  - Fixed hardcoded path issue that caused PowerShell profile errors
  - Now uses correct relative paths based on actual m1f installation location
  - Added PowerShell profile path to warning message for easier debugging

- **m1f-claude Project Name Extraction**: Fixed regex patterns that were failing
  to extract project names
  - Replaced complex regex patterns with backreferences that were causing
    incorrect matches
  - Added simpler, more specific patterns for different name formats (quoted,
    unquoted, possessive)
  - Fixed issue where project names were always extracted as empty strings
  - Now correctly handles formats like "project called 'awesome-app'", "project
    named MyWebApp", "company's main project"

### Dependencies

- Added required dependencies for m1f-claude:
  - anyio==4.9.0 (async support)
  - claude-code-sdk==0.0.10 (Claude integration)

## [3.2.2] - 2025-07-06

### Changed

- **Documentation**: Updated all command examples to use installed bin commands
  - Replaced `python -m tools.m1f` with `m1f`
  - Replaced `python -m tools.s1f` with `m1f-s1f`
  - Replaced `python -m tools.scrape_tool` and `python -m tools.webscraper` with
    `m1f-scrape`
  - Replaced `python -m tools.html2md` and `python -m tools.html2md_tool` with
    `m1f-html2md`
  - Replaced `python tools/token_counter.py` with `m1f-token-counter`
  - Replaced `m1f auto-bundle` with `m1f-update` where appropriate
  - Updated all documentation, scripts, and examples for consistency

### Fixed

- **Scraper Config Files**: Fixed typo in YAML configs (mf1-html2md →
  m1f-scrape)
- **Documentation**: Improved command consistency across all user-facing
  documentation

## [3.2.1] - 2025-06-07

### Fixed

- **Wrapper Scripts**: Added PYTHONPATH to all wrapper scripts to ensure proper
  module imports
- **Pre-commit Hook**: Updated to use python3 and properly handle virtual
  environments
- **Bin Scripts**: All wrapper scripts now preserve current working directory

## [3.2.0] - 2025-06-06

### Added

- **Git Hooks Integration**: Automatic bundle generation on every commit

  - Pre-commit hook that runs `m1f auto-bundle` before each commit
  - Installation script with remote download support:
    `curl -sSL https://raw.githubusercontent.com/franzundfranz/m1f/main/scripts/install-git-hooks.sh | bash`
  - Auto-detection of m1f development repository vs. installed m1f
  - Automatic staging of generated bundles in `m1f/` directory
  - Comprehensive setup guide at `docs/05_development/56_git_hooks_setup.md`

- **Bundle Directory Migration**: Moved from `.m1f/` to `m1f/` for better AI
  tool compatibility

  - AI tools like Claude Code can now access bundled files directly
  - Generated bundles are included in version control by default
  - Automatic migration of configuration paths
  - Updated `m1f-link` command to create symlinks in `m1f/` directory
  - Added `m1f/README.md` explaining auto-generated files

- **Complete Preset Parameter Support**: ALL m1f parameters can now be
  configured via presets

  - Input/Output settings: source_directory, input_file, output_file,
    input_include_files
  - Output control: add_timestamp, filename_mtime_hash, force, minimal_output,
    skip_output_file
  - Archive settings: create_archive, archive_type
  - Runtime behavior: verbose, quiet
  - CLI arguments always take precedence over preset values
  - Enables simple commands like `m1f --preset production.yml`
  - Updated template-all-settings.m1f-presets.yml with all new parameters
  - Full documentation in docs/01_m1f/12_preset_reference.md

- **Auto-Bundle Subcommand**: Integrated auto-bundle functionality directly into
  m1f

  - New `auto-bundle` subcommand for creating multiple bundles from YAML config
  - Reads `.m1f.config.yml` from project root
  - Supports creating all bundles or specific bundles by name
  - `--list` option to show available bundles with descriptions
  - `--verbose` and `--quiet` options for output control
  - `m1f-update` command provides convenient access from anywhere
  - Full compatibility with existing `.m1f.config.yml` format
  - Supports all m1f options: presets, exclude/include files, conditional
    bundles
  - Updated `watch_and_bundle.sh` to use new auto-bundle functionality

- **Simplified Installation System**: Complete installer scripts for all
  platforms

  - New `install.sh` handles entire setup process (3 commands total!)
  - New `install.ps1` for Windows with full automation
  - Automatic Python 3.10+ version checking
  - Virtual environment creation and dependency installation
  - Initial bundle generation during setup
  - Smart shell detection for immediate PATH activation
  - `uninstall.sh` for clean removal

- **PATH-based Command System**: Replaced aliases with executable wrappers

  - Created `bin/` directory with standalone executable scripts
  - Each wrapper activates venv and runs appropriate tool
  - Works consistently across all shells and platforms
  - Optional symlink creation in ~/.local/bin

- **m1f-claude Command**: Smart prompt enhancement for Claude AI

  - New `m1f-claude` command that enhances prompts with m1f knowledge
  - Automatically injects m1f documentation context into prompts
  - Interactive mode for continued conversations
  - Project structure analysis for better suggestions
  - Contextual hints based on user intent (bundling, config, WordPress, AI
    context)
  - Integration with Claude Code CLI (if installed)
  - Comprehensive workflow guide at docs/01_m1f/30_claude_workflows.md

- **Enhanced Auto-Bundle Functionality**: Improved usability and flexibility

  - Config file search now traverses from current directory up to root
  - New `--group` parameter to create bundles by group (e.g.,
    `m1f auto-bundle --group documentation`)
  - Bundle grouping support in `.m1f.config.yml` with `group: "name"` field
  - Improved error messages when config file is not found
  - Enhanced `--list` output showing bundles organized by groups
  - Comprehensive documentation in `docs/01_m1f/20_auto_bundle_guide.md`
  - Examples for server-wide bundle management and automation

- **Join Paragraphs Feature**: Markdown optimization for LLMs

  - New `JOIN_PARAGRAPHS` processing action to compress markdown
  - Intelligently joins multi-line paragraphs while preserving structure
  - Preserves code blocks, tables, lists, and other markdown elements
  - Helps maximize content in the first 200 lines that LLMs read intensively
  - Available in presets for documentation bundles

- **S1F List Command**: Display archive contents without extraction

  - New `--list` flag to show files in m1f archives
  - Displays file information including size, encoding, and type
  - No longer shows SHA256 hashes for cleaner output
  - Useful for previewing archive contents before extraction

- **Configurable UTF-8 Preference**: Made UTF-8 encoding preference for text
  files configurable

  - Added `prefer_utf8_for_text_files` option to EncodingConfig (defaults to
    True)
  - New CLI flag `--no-prefer-utf8-for-text-files` to disable UTF-8 preference
  - Configurable via preset files through `prefer_utf8_for_text_files` setting
  - Affects only text files (.md, .markdown, .txt, .rst) when encoding detection
    is ambiguous

- **Configurable Content Deduplication**: Made content deduplication optional
  - Added `enable_content_deduplication` option to OutputConfig (defaults to
    True)
  - New CLI flag `--allow-duplicate-files` to include files with identical
    content
  - Configurable via preset files through `enable_content_deduplication` setting
  - Useful when you need to preserve all files regardless of duplicate content

### Fixed

- **Security**: Comprehensive path traversal protection across all tools

  - Added path validation to prevent directory traversal attacks
  - Block paths with `../` or `..\` patterns
  - Reject absolute paths in s1f extraction
  - Validate all user-provided file paths including symlink targets
  - Allow legitimate exceptions: home directory configs (~/.m1f/), output files

- **Markdown Format**: Fixed separator and content formatting issues

  - Content now properly starts on new line after code fence in markdown format
  - Added blank line between separator and content in parallel processing mode
  - Fixed S1F markdown parser to correctly handle language hint and newline
  - Fixed closing ``` for markdown format in parallel processing

- **S1F List Output**: Simplified file information display

  - Removed SHA256 hash display from list output
  - No longer shows "[Unknown]" for missing file sizes
  - Only displays file size when available

- **Standard Separator Format**: Removed checksum from display
  - Standard format now shows only file path without SHA256
  - Simplified output for better readability
  - Parser ignores separators inside code blocks to prevent false positives

### Changed

- **Parallel File Processing**: Enhanced performance for large projects

  - Added optional `--parallel` flag for concurrent file processing
  - Implemented asyncio-based batch handling with proper thread safety
  - Added locks for thread-safe checksum operations
  - Maintained file ordering in output despite parallel processing
  - Automatic fallback to sequential processing for single files

- **Auto-bundle config file** (`.m1f.config.yml`) updated with group
  categorization

  - Documentation bundles grouped under "documentation"
  - Source code bundles grouped under "source"
  - Complete project bundle in "complete" group

- **Command Naming Standardization**: All tools now use m1f- prefix

  - `s1f` → `m1f-s1f`
  - `html2md` → `m1f-html2md`
  - `webscraper` → `m1f-scrape`
  - `token-counter` → `m1f-token-counter`
  - Prevents naming conflicts with system commands

- **Module Execution**: Fixed import errors with proper module syntax

  - All scripts now use `python -m tools.m1f` format
  - Ensures reliable imports across different environments
  - Updated all documentation examples

- **WebScraper Rate Limiting**: Conservative defaults for Cloudflare protection

  - Changed default request delay from 0.5s to 15s
  - Reduced concurrent requests from 5 to 2
  - Added bandwidth limiting (100KB/s) and connection rate limits
  - Created cloudflare.yaml config with ultra-conservative 30s delays

- **Code Quality**: Comprehensive linting and formatting
  - Applied Black formatting to all Python code
  - Applied Prettier formatting to all Markdown files
  - Added/updated license headers across all source files
  - Removed deprecated test files and debug utilities

### Security

- **Path Traversal Protection**: Comprehensive validation across all tools

  - Prevents attackers from using paths like `../../../etc/passwd`
  - Validates resolved paths against project boundaries
  - Allows legitimate exceptions for configs and output files
  - Added extensive security tests

- **Scraper Security**: Enhanced security measures
  - Enforced robots.txt compliance with caching
  - Added URL validation to prevent SSRF attacks
  - Basic JavaScript validation to block dangerous scripts
  - Sanitized command arguments in HTTrack to prevent injection

### Improved

- **HTML2MD Enhancement**: Better file path handling

  - Improved source path logic for file inputs
  - Enhanced relative path resolution for edge cases
  - Consistent output path generation with fallback mechanisms
  - Removed hardcoded Anthropic-specific navigation selectors

- **Encoding Detection**: Enhanced fallback logic

  - Default to UTF-8 if chardet fails or returns empty
  - Prefer UTF-8 over Windows-1252 for markdown files
  - Expanded encoding map for better emoji support
  - Better handling of exotic encodings

- **Async I/O Support**: Performance optimizations

  - S1F now supports optional aiofiles for async file reading
  - Better handling of deprecated asyncio methods
  - Improved concurrent operation handling

- **Testing Infrastructure**: Comprehensive test improvements
  - Reorganized test structure for better clarity
  - Added path traversal security tests
  - Fixed all test failures (100% success rate)
  - Added pytest markers for test categorization
  - Improved test documentation

### Removed

- Obsolete scripts replaced by integrated functionality:
  - `scripts/auto_bundle.py` (now `m1f auto-bundle`)
  - `scripts/auto_bundle.sh` (now `m1f auto-bundle`)
  - `scripts/auto_bundle.ps1` (now `m1f auto-bundle`)
  - `scripts/update_m1f_files.sh` (now `m1f-update`)
  - `setup_m1f_aliases.sh` (replaced by bin/ directory)
  - Deprecated test files and debug utilities (~3000 lines removed)

## [3.1.0] - 2025-06-04

### Added - html2md

- **Custom Extractor System**: Site-specific content extraction
  - Pluggable extractor architecture for optimal HTML parsing
  - Support for function-based and class-based extractors
  - Extract, preprocess, and postprocess hooks
  - Dynamic loading of Python extractor files
  - Default extractor for basic navigation removal
- **Workflow Integration**: Organized .scrapes directory structure
  - Standard directory layout: html/, md/, extractors/
  - .scrapes directory added to .gitignore
  - Supports Claude-assisted extractor development
- **CLI Enhancement**: `--extractor` option for custom extraction logic
- **API Enhancement**: Extractor parameter in Html2mdConverter constructor

### Changed - html2md

- Removed all Anthropic-specific code from core modules
- Cleaned up api.py to remove hardcoded navigation selectors
- Improved modularity with separate extractor system

### Added - m1f

- **Multiple Exclude/Include Files Support**: Enhanced file filtering
  capabilities
  - `exclude_paths_file` and `include_paths_file` now accept multiple files
  - Files are merged in order, non-existent files are gracefully skipped
  - Include files work as whitelists - only matching files are processed
  - Full backward compatibility with single file syntax
  - CLI supports multiple files: `--exclude-paths-file file1 file2 file3`
  - YAML config supports both single file and list syntax

### Changed

- Enhanced file processor to handle pattern merging from multiple sources
- Updated CLI arguments to accept multiple files with `nargs="+"`
- Improved pattern matching for exact path excludes/includes

## [3.0.1] - 2025-06-04

### Fixed

- **Configuration Parsing**: Fixed YAML syntax error in .m1f.config.yml
  - Corrected array item syntax in include_files sections
  - Removed erroneous hyphens within square bracket array notation

## [3.0.0] - 2025-06-03

### Added

- **Python-based auto_bundle.py**: Cross-platform bundling implementation
  - Pure Python alternative to shell scripts
  - Improved include-extensions handling
  - Dynamic watcher ignores based on configuration
  - Global excludes support
  - Better error handling and logging
- **Enhanced Bundling Configuration**: Advanced m1f.config.yml structure
  - Config-based directory setup
  - Refined source rules for s1f-code and all bundles
  - Improved path handling for m1f/s1f separation
- **Depth-based Sorting**: Files and directories now sorted by depth for better
  organization
- **Improved Documentation**: Comprehensive updates to m1f documentation
  - Added CLI reference and troubleshooting guides
  - Enhanced preset system documentation
  - Clarified script invocation methods
  - Added quick reference guides
- **Testing Improvements**: Enhanced asyncio handling across test suites
  - Better pytest configuration for async tests
  - Preset configuration support in scrapers
  - Fixed import and linting issues
- **License Change**: Migrated from MIT to Apache 2.0 License
  - Added NOTICE file with proper attribution
  - Updated all license references throughout codebase

### Changed

- **Refactored Web Scraping Architecture**: Separated webscraper from HTML2MD
  - Cleaner separation of concerns
  - Better modularity for each tool
  - Improved maintainability
- **Build System Enhancements**: Overhauled build configuration
  - Optimized bundling for tool segregation
  - Added quiet flag to suppress unnecessary log file creation
  - Enhanced PowerShell support with auto_bundle.ps1
- **Documentation Structure**: Reorganized docs for better navigation
  - Renamed files for improved sorting
  - Moved changelog to dedicated location
  - Updated all references to new structure

### Fixed

- **Script Issues**: Multiple fixes for auto-bundling scripts
  - Corrected include-extensions parameter handling
  - Fixed config file parsing and argument handling
  - Resolved path resolution issues
- **Test Errors**: All test suite issues resolved
  - Fixed async test handling
  - Corrected import statements
  - Resolved linting issues (Black and Markdown)
- **Configuration Issues**: Fixed various config problems
  - Corrected output paths in m1f.config.yml
  - Fixed switch handling in scripts
  - Updated autobundler configurations

### Dependencies

- Updated aiohttp to 3.10.11 for security and performance improvements
- Added new packages to support enhanced functionality

---

### Original 3.0.0 Features (from earlier development)

- **Pluggable Web Scraper Backends**: HTML2MD now supports multiple scraper
  backends for different use cases
  - **Selectolax** (httpx + selectolax): Blazing fast HTML parsing with minimal
    resource usage
  - **Scrapy**: Industrial-strength web scraping framework with middleware
    support
  - **Playwright**: Browser automation for JavaScript-heavy sites and SPAs
  - Each scraper is optimized for specific scenarios:
    - Selectolax: Maximum performance for simple HTML (20+ concurrent requests)
    - Scrapy: Complex crawling with retry logic, caching, and auto-throttle
    - Playwright: Full JavaScript execution with multiple browser support
  - CLI option `--scraper` to select backend (beautifulsoup, httrack,
    selectolax, scrapy, playwright)
  - Backend-specific configuration files in `scrapers/configs/`
  - Graceful fallback when optional dependencies are not installed

### Changed

- **HTML2MD Version**: Bumped to 3.0.0 for major feature addition
- **Scraper Architecture**: Refactored to plugin-based system with abstract base
  class
- **Documentation**: Comprehensive updates for all scraper backends with
  examples
- **CLI**: Extended to support new scraper options and configuration
- **HTTrack Integration**: Replaced Python HTTrack module with native Linux
  httrack command
  - Now uses real HTTrack command-line tool for professional-grade website
    mirroring
  - Better performance, reliability, and standards compliance
  - Requires system installation: `sudo apt-get install httrack`
  - Enhanced command-line options mapping for HTTrack features

### Documentation

- Added Web Scraper Backends Guide (`docs/html2md_scraper_backends.md`)
- Updated HTML2MD documentation with new scraper examples
- Added configuration examples for each scraper backend

## [2.1.1] - 2025-05-25

### Changed

- Small documentation update
- Improved example consistency across documentation
- Updated file paths in test fixtures
- Cleaned up outdated references

## [2.1.0] - 2025-05-25

### Added

- **Preset System**: Flexible file-specific processing rules

  - Hierarchical preset loading: global (~/.m1f/) → user → project
  - Global settings: encoding, separator style, line endings, includes/excludes
  - Extension-specific processing: HTML minification, CSS compression, comment
    stripping
  - Built-in actions: minify, strip_tags, strip_comments, compress_whitespace,
    remove_empty_lines
  - Custom processors: truncate, redact_secrets, extract_functions
  - CLI options: `--preset`, `--preset-group`, `--disable-presets`
  - Example presets: WordPress, web projects, documentation
  - **Per-file-type overrides**: Different settings for different extensions
    - `security_check`: Enable/disable security scanning per file type
    - `max_file_size`: Different size limits for CSS, JS, PHP, etc.
    - `remove_scraped_metadata`: Clean HTML2MD files selectively
    - `include_dot_paths`, `include_binary_files`: File-type specific filtering
  - **Auto-bundling with presets**: New scripts and VS Code tasks
    - `scripts/auto_bundle_preset.sh` - Preset-based intelligent bundling
    - `tasks/auto_bundle.json` - 11 VS Code tasks for automated bundling
    - Focus areas: WordPress, web projects, documentation
    - Integration with preset system for file-specific processing
  - **Test suite**: Basic preset functionality tests
    - Global settings and file filtering tests
    - File-specific action processing tests
    - Integration verification

- **Auto-bundling System**: Automatic project organization for AI/LLM
  consumption
  - `scripts/auto_bundle.sh` - Basic bundling with predefined categories
  - `scripts/auto_bundle_v2.sh` - Advanced bundling with YAML configuration
  - `.m1f.config.yml` - Customizable bundle definitions and priorities
  - `scripts/watch_and_bundle.sh` - File watcher for automatic updates
  - Bundle types: docs, src, tests, complete, and custom focus areas
- **Claude Code Integration** (optional): AI-powered tool automation

  - `tools/claude_orchestrator.py` - Natural language command processing
  - Integration with Claude Code CLI for workflow automation
  - Project-specific `.claude/settings.json` configuration
  - Example workflows and documentation

- **HTML2MD Preprocessing System**: Configurable HTML cleaning
  - `tools/html2md/analyze_html.py` - Analyze HTML for preprocessing patterns
  - `tools/html2md/preprocessors.py` - Generic preprocessing framework
  - Removed hardcoded project-specific logic
  - Support for custom preprocessing configurations per project

### Changed

- HTML2MD now uses configurable preprocessing instead of hardcoded rules
- Updated documentation structure to include new features

### Fixed

- Preset `strip_tags` action now properly strips all HTML tags when no specific
  tags are specified
- Added missing `get_file_specific_settings` method to PresetManager class

### Documentation

- Added Preset System Guide (`docs/m1f_presets.md`)
- Added Auto Bundle Guide (`docs/AUTO_BUNDLE_GUIDE.md`)
- Added Claude Code Integration Guide (`docs/CLAUDE_CODE_INTEGRATION.md`)
- Added example workflows (`examples/claude_workflows.md`)
- Updated main documentation index with new features

## [2.0.1] - 2025-05-25

### Fixed

- All test suite failures now pass (100% success rate)
  - S1F: Fixed content normalization and timestamp tolerance issues
  - M1F: Fixed encoding test with proper binary file handling
  - HTML2MD: Fixed server tests and API implementation
  - Security: Fixed warning log format detection with ANSI codes
- Documentation formatting and consistency issues

### Changed

- Applied Black formatting to all Python code
- Applied Prettier formatting to all Markdown files
- Updated all documentation to consistently use module execution syntax

### Documentation

- Updated all docs to reflect v2.0.0 architecture changes
- Added architecture sections to all tool documentation
- Modernized API examples with async/await patterns
- Updated token limits for latest LLM models

## [2.0.0] - 2025-05-25

### 🚀 Major Architectural Overhaul

This is a major release featuring complete architectural modernization of the
m1f project, bringing it to Python 3.10+ standards with significant performance
improvements and new features.

### Added

- **HTML2MD Converter**: New tool for converting HTML to Markdown with HTTrack
  integration for website scraping
  - CSS selector-based content extraction
  - Configurable crawl depth and domain restrictions
  - Metadata preservation and frontmatter generation
  - Integration with m1f for bundle creation
- **Content Deduplication**: Automatic detection and removal of duplicate file
  content based on SHA256 checksums
- **Symlink Support**: Smart symlink handling with cycle detection
- **File Size Filtering**: New `--max-file-size` parameter with unit support (B,
  KB, MB, GB, TB)
- **Metadata Removal**: New `--remove-scraped-metadata` option for cleaning
  HTML2MD scraped content
- **Colorized Output**: Beautiful console output with progress indicators
- **Async I/O**: Concurrent file operations for better performance
- **Type Hints**: Comprehensive type annotations using Python 3.10+ features
- **Test Infrastructure**: pytest-timeout for reliable test execution

### Changed

- **Complete Architecture Rewrite**:
  - m1f transformed from monolithic script to modular package
  - s1f transformed from monolithic script to modular package
  - Clean architecture with dependency injection and SOLID principles
- **Python Requirements**: Now requires Python 3.10+ (previously 3.9+)
- **Enhanced Security**: Improved security scanning and validation
- **Better Error Handling**: Custom exception hierarchies with specific error
  types
- **Improved Logging**: Structured logging with configurable levels and colors

### Fixed

- All test suite failures (205 tests now passing)
- S1F content normalization and timestamp tolerance issues
- M1F encoding tests with proper binary file support
- HTML2MD frontmatter generation and CLI integration
- Security warning log format handling
- Path resolution issues in tests
- Memory efficiency for large file handling

### Security

- Removed dangerous placeholder directory creation
- Enhanced input validation
- Better path sanitization
- Improved handling of sensitive data detection

### Breaking Changes

- Internal APIs completely reorganized (CLI remains compatible)
- Module structure changed from single files to packages
- Python 3.10+ now required (was 3.9+)
- Some internal functions renamed or relocated

---

## [1.4.0] - 2025-05-19

### Added

- WordPress content export functionality (`wp_export_md.py`)
- Support for exporting WordPress posts, pages, and custom post types
- Conversion of WordPress HTML content to clean Markdown
- Preservation of WordPress metadata (author, date, categories, tags)
- Flexible filtering options for content export

### Changed

- Improved documentation structure
- Enhanced error handling in export tools

### Fixed

- Various minor bug fixes and improvements

---

## [1.3.0] - 2025-05-18

### Added

- `--max-file-size` parameter for filtering large files
- Size unit support (B, KB, MB, GB, TB)
- Recommended 50KB limit for text file merging

### Changed

- Improved file size handling and validation
- Better error messages for size-related issues

### Fixed

- File size calculation accuracy
- Edge cases in size parsing

---

## [1.2.0] - 2025-05-17

### Added

- Symlink handling with `--include-symlinks` and `--ignore-symlinks` options
- Cycle detection for symlinks to prevent infinite loops
- `--security-check` option with configurable levels (skip, warn, fail)
- Integration with detect-secrets for sensitive data detection

### Changed

- Improved file path resolution
- Better handling of special file types

### Fixed

- Symlink recursion issues
- Security scanning false positives

---

## [1.1.0] - 2025-05-16

### Added

- Content deduplication feature
- `--filename-mtime-hash` option for tracking file changes
- Better support for various text encodings
- Custom argument parser with improved error messages

### Changed

- Optimized file reading for better performance
- Improved separator style formatting
- Enhanced logging output

### Fixed

- Encoding detection issues
- Hash generation consistency
- Memory usage for large projects

---

## [1.0.0] - 2025-05-15

### Added

- Initial release of m1f (Make One File)
- s1f (Split One File) companion tool
- Basic file combination functionality
- Multiple separator styles (XML, Markdown, Plain)
- Gitignore support
- Archive creation (ZIP, TAR)
- Token counting for LLM context estimation

### Features

- Combine multiple files into single output
- Preserve file structure and metadata
- Configurable file filtering
- Multiple output formats
- Cross-platform compatibility<|MERGE_RESOLUTION|>--- conflicted
+++ resolved
@@ -8,11 +8,6 @@
 
 ## [Unreleased]
 
-<<<<<<< HEAD
-## [3.8.1] - 2025-08-15
-
-### Fixed
-=======
 ## [3.8.2] - 2025-08-15
 
 ### Fixed
@@ -45,45 +40,9 @@
   - Enhanced error handling for editable installations
   - Fixed PowerShell path resolution in install.ps1
 
-## [3.9.0] - Unreleased
-
-### Added
-
-- **m1f-research**: Query control parameters for fine-grained search control
-  - `--max-queries N`: Control number of query variations (1 = original only, default: 5)
-  - `--custom-queries`: Provide specific query variations (overrides auto-expansion)
-  - `--interactive-queries`: Interactively enter custom query variations
-  - Enables precise control over search strategy for better research targeting
-  - Documentation updated in docs/06_research/ with examples and usage
-
-### Changed
-
-- **m1f-research**: Renamed output files to consistent lowercase with prefix
-  - `RESEARCH_BUNDLE.md` → `research_bundle.md`
-  - `EXECUTIVE_SUMMARY.md` → `research_summary.md`
-  - `RESEARCH_ANALYSIS.md` → `research_analysis.md`
-  - Consistent with m1f's lowercase naming convention for output files
-
-### Fixed
-
-- **install.sh**: Improved path resolution for sourced execution (PR #37)
-  - Script now correctly detects its location when sourced with `source ./scripts/install.sh`
-  - Added fallback logic for unreliable BASH_SOURCE[0] when sourced
-  - Changed error handling to use `return` instead of `exit` to prevent terminal closure
-  - Enhanced error messages with PROJECT_ROOT and current directory diagnostics
-  - Supports sourcing from both project root and scripts directory
-
-- **install.ps1**: Added same robust path resolution to PowerShell installer
-  - Handle both dot-sourced and executed script cases
-  - Detect script location when $PSScriptRoot is empty or null
-  - Use `return` instead of `exit` to prevent PowerShell closure when dot-sourced
-  - Enhanced error messages with PROJECT_ROOT and current directory diagnostics
-  - Supports dot-sourcing from both project root and scripts directory
-
-## [3.8.0] - 2025-08-15
-
-### Added
->>>>>>> ca65f08f
+## [3.8.1] - 2025-08-15
+
+### Fixed
 
 - **install.sh**: Improved path resolution for sourced execution
   - Script now correctly detects its location when sourced with `source ./scripts/install.sh`
