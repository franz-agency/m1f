# Copyright 2025 Franz und Franz GmbH
# SPDX-License-Identifier: Apache-2.0

"""
Single source of truth for m1f version information.

This file is the only place where the version number should be updated.
All other files should import from here.
"""

<<<<<<< HEAD
__version__ = "3.8.1"
=======
__version__ = "3.8.2"
>>>>>>> ca65f08f
__version_info__ = tuple(int(x) for x in __version__.split(".")[:3])<|MERGE_RESOLUTION|>--- conflicted
+++ resolved
@@ -8,9 +8,5 @@
 All other files should import from here.
 """
 
-<<<<<<< HEAD
-__version__ = "3.8.1"
-=======
 __version__ = "3.8.2"
->>>>>>> ca65f08f
 __version_info__ = tuple(int(x) for x in __version__.split(".")[:3])