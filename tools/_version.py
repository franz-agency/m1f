--- conflicted
+++ resolved
@@ -8,9 +8,5 @@
 All other files should import from here.
 """
 
-<<<<<<< HEAD
-__version__ = "3.5.0"
-=======
 __version__ = "3.6.0"
->>>>>>> 1d25fb3a
 __version_info__ = tuple(int(x) for x in __version__.split(".")[:3])